// Package hd provides basic functionality Hierarchical Deterministic Wallets.
//
// The user must understand the overall concept of the BIP 32 and the BIP 44 specs:
//  https://github.com/bitcoin/bips/blob/master/bip-0044.mediawiki
//  https://github.com/bitcoin/bips/blob/master/bip-0032.mediawiki
//
// In combination with the bip39 package in go-crypto this package provides the functionality for deriving keys using a
// BIP 44 HD path, or, more general, by passing a BIP 32 path.
//
// In particular, this package (together with bip39) provides all necessary functionality to derive keys from
// mnemonics generated during the cosmos fundraiser.
package hd

import (
	"crypto/hmac"
	"crypto/sha512"
	"encoding/binary"
	"errors"
	"fmt"
	"math/big"
	"path/filepath"
	"strconv"
	"strings"

	"github.com/btcsuite/btcd/btcec"
)

// BIP44Prefix is the parts of the BIP32 HD path that are fixed by what we used during the fundraiser.
const (
	BIP44Prefix        = "m/44'/714'/"
	FullFundraiserPath = BIP44Prefix + "0'/0/0"
)

// BIP44Params wraps BIP 44 params (5 level BIP 32 path).
// To receive a canonical string representation ala
// m / purpose' / coin_type' / account' / change / address_index
// call String() on a BIP44Params instance.
type BIP44Params struct {
	purpose    uint32
	coinType   uint32
	account    uint32
	change     bool
	addressIdx uint32
}

// NewParams creates a BIP 44 parameter object from the params:
// m / purpose' / coin_type' / account' / change / address_index
func NewParams(purpose, coinType, account uint32, change bool, addressIdx uint32) *BIP44Params {
	return &BIP44Params{
		purpose:    purpose,
		coinType:   coinType,
		account:    account,
		change:     change,
		addressIdx: addressIdx,
	}
}

// NewParamsFromPath parses the BIP44 path and unmarshals it into a Bip44Params. It supports both absolute and relative paths.
// nolint: gocyclo
func NewParamsFromPath(path string) (*BIP44Params, error) {
	spl := strings.Split(path, "/")

	// Handle absolute or relative paths
	switch {
	case spl[0] == path:
		return nil, fmt.Errorf("path %s doesn't contain '/' separators", path)

	case strings.TrimSpace(spl[0]) == "":
		return nil, fmt.Errorf("ambiguous path %s: use 'm/' prefix for absolute paths, or no leading '/' for relative ones", path)

	case strings.TrimSpace(spl[0]) == "m":
		spl = spl[1:]
	}

	if len(spl) != 5 {
		return nil, fmt.Errorf("invalid path length %s", path)
	}

	if spl[0] != "44'" {
		return nil, fmt.Errorf("first field in path must be 44', got %s", spl[0])
	}

	if !isHardened(spl[1]) || !isHardened(spl[2]) {
		return nil,
			fmt.Errorf("second and third field in path must be hardened (ie. contain the suffix ', got %s and %s", spl[1], spl[2])
	}
	if isHardened(spl[3]) || isHardened(spl[4]) {
		return nil,
			fmt.Errorf("fourth and fifth field in path must not be hardened (ie. not contain the suffix ', got %s and %s", spl[3], spl[4])
	}

	purpose, err := hardenedInt(spl[0])
	if err != nil {
		return nil, fmt.Errorf("invalid HD path purpose %s: %w", spl[0], err)
	}
	coinType, err := hardenedInt(spl[1])
	if err != nil {
		return nil, fmt.Errorf("invalid HD path coin type %s: %w", spl[1], err)
	}
	account, err := hardenedInt(spl[2])
	if err != nil {
		return nil, fmt.Errorf("invalid HD path account %s: %w", spl[2], err)
	}
	change, err := hardenedInt(spl[3])
	if err != nil {
		return nil, fmt.Errorf("invalid HD path change %s: %w", spl[3], err)
	}
	if !(change == 0 || change == 1) {
		return nil, fmt.Errorf("change field can only be 0 or 1")
	}

	addressIdx, err := hardenedInt(spl[4])
	if err != nil {
		return nil, fmt.Errorf("invalid HD path address index %s: %w", spl[4], err)
	}

	return &BIP44Params{
		purpose:    purpose,
		coinType:   coinType,
		account:    account,
		change:     change > 0,
		addressIdx: addressIdx,
	}, nil
}

func hardenedInt(field string) (uint32, error) {
	field = strings.TrimSuffix(field, "'")
	i, err := strconv.Atoi(field)
	if err != nil {
		return 0, err
	}
	if i < 0 {
		return 0, fmt.Errorf("fields must not be negative. got %d", i)
	}
	return uint32(i), nil
}

func isHardened(field string) bool {
	return strings.HasSuffix(field, "'")
}

// NewFundraiserParams creates a BIP 44 parameter object from the params:
// m / 44' / 714' / account' / 0 / address_index
// The fixed parameters (purpose', coin_type', and change) are determined by what was used in the fundraiser.
func NewFundraiserParams(account uint32, addressIdx uint32) *BIP44Params {
	return NewParams(44, 714, account, false, addressIdx)
}

// Return the BIP44 fields as an array.
func (p BIP44Params) DerivationPath() []uint32 {
	change := uint32(0)
	if p.change {
		change = 1
	}
	return []uint32{
		p.purpose,
		p.coinType,
		p.account,
		change,
		p.addressIdx,
	}
}

// String returns the full absolute HD path of the BIP44 (https://github.com/bitcoin/bips/blob/master/bip-0044.mediawiki) params:
// m / purpose' / coin_type' / account' / change / address_index
func (p BIP44Params) String() string {
	var changeStr string
	if p.change {
		changeStr = "1"
	} else {
		changeStr = "0"
	}
	return fmt.Sprintf("m/%d'/%d'/%d'/%s/%d",
		p.purpose,
		p.coinType,
		p.account,
		changeStr,
		p.addressIdx)
}

// ComputeMastersFromSeed returns the master public key, master secret, and chain code in hex.
func ComputeMastersFromSeed(seed []byte) (secret [32]byte, chainCode [32]byte) {
	masterSecret := []byte("Bitcoin seed")
	secret, chainCode = i64(masterSecret, seed)

	return
}

// DerivePrivateKeyForPath derives the private key by following the BIP 32/44 path from privKeyBytes,
// using the given chainCode.
func DerivePrivateKeyForPath(privKeyBytes [32]byte, chainCode [32]byte, path string) ([32]byte, error) {
	path = strings.TrimRightFunc(path, func(r rune) bool { return r == filepath.Separator })

	data := privKeyBytes
	parts := strings.Split(path, "/")
<<<<<<< HEAD

	switch {
	case parts[0] == path:
		return [32]byte{}, fmt.Errorf("path '%s' doesn't contain '/' separators", path)
	case strings.TrimSpace(parts[0]) == "m":
		parts = parts[1:]
	}

	for _, part := range parts {
=======
	for i, part := range parts {
		if part == "" {
			return [32]byte{}, fmt.Errorf("path %q with split element #%d is an empty string", part, i)
		}
>>>>>>> 6f763161
		// do we have an apostrophe?
		harden := part[len(part)-1:] == "'"
		// harden == private derivation, else public derivation:
		if harden {
			part = part[:len(part)-1]
		}

		// As per the extended keys specification in
		// https://github.com/bitcoin/bips/blob/master/bip-0032.mediawiki#extended-keys
		// index values are in the range [0, 1<<31-1] aka [0, max(int32)]
		idx, err := strconv.ParseUint(part, 10, 31)
		if err != nil {
			return [32]byte{}, fmt.Errorf("invalid BIP 32 path %s: %w", path, err)
		}
		if idx < 0 {
			return [32]byte{}, errors.New("invalid BIP 32 path: index negative or too large")
		}
		data, chainCode = derivePrivateKey(data, chainCode, uint32(idx), harden)
	}
	var derivedKey [32]byte
	n := copy(derivedKey[:], data[:])
	if n != 32 || len(data) != 32 {
		return [32]byte{}, fmt.Errorf("expected a key of length 32, got length: %d", len(data))
	}

	return derivedKey, nil
}

// derivePrivateKey derives the private key with index and chainCode.
// If harden is true, the derivation is 'hardened'.
// It returns the new private key and new chain code.
// For more information on hardened keys see:
//  - https://github.com/bitcoin/bips/blob/master/bip-0032.mediawiki
func derivePrivateKey(privKeyBytes [32]byte, chainCode [32]byte, index uint32, harden bool) ([32]byte, [32]byte) {
	var data []byte
	if harden {
		index = index | 0x80000000
		data = append([]byte{byte(0)}, privKeyBytes[:]...)
	} else {
		// this can't return an error:
		_, ecPub := btcec.PrivKeyFromBytes(btcec.S256(), privKeyBytes[:])
		pubkeyBytes := ecPub.SerializeCompressed()
		data = pubkeyBytes

		/* By using btcec, we can remove the dependency on tendermint/crypto/secp256k1
		pubkey := secp256k1.PrivKeySecp256k1(privKeyBytes).PubKey()
		public := pubkey.(secp256k1.PubKeySecp256k1)
		data = public[:]
		*/
	}
	data = append(data, uint32ToBytes(index)...)
	data2, chainCode2 := i64(chainCode[:], data)
	x := addScalars(privKeyBytes[:], data2[:])
	return x, chainCode2
}

// modular big endian addition
func addScalars(a []byte, b []byte) [32]byte {
	aInt := new(big.Int).SetBytes(a)
	bInt := new(big.Int).SetBytes(b)
	sInt := new(big.Int).Add(aInt, bInt)
	x := sInt.Mod(sInt, btcec.S256().N).Bytes()
	x2 := [32]byte{}
	copy(x2[32-len(x):], x)
	return x2
}

func uint32ToBytes(i uint32) []byte {
	b := [4]byte{}
	binary.BigEndian.PutUint32(b[:], i)
	return b[:]
}

// i64 returns the two halfs of the SHA512 HMAC of key and data.
func i64(key []byte, data []byte) (IL [32]byte, IR [32]byte) {
	mac := hmac.New(sha512.New, key)
	// sha512 does not err
	_, _ = mac.Write(data)
	I := mac.Sum(nil)
	copy(IL[:], I[:32])
	copy(IR[:], I[32:])
	return
}<|MERGE_RESOLUTION|>--- conflicted
+++ resolved
@@ -193,7 +193,6 @@
 
 	data := privKeyBytes
 	parts := strings.Split(path, "/")
-<<<<<<< HEAD
 
 	switch {
 	case parts[0] == path:
@@ -202,13 +201,11 @@
 		parts = parts[1:]
 	}
 
-	for _, part := range parts {
-=======
 	for i, part := range parts {
 		if part == "" {
 			return [32]byte{}, fmt.Errorf("path %q with split element #%d is an empty string", part, i)
 		}
->>>>>>> 6f763161
+
 		// do we have an apostrophe?
 		harden := part[len(part)-1:] == "'"
 		// harden == private derivation, else public derivation:
