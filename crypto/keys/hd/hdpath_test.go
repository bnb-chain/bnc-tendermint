package hd

import (
	"encoding/hex"
	"fmt"
	"testing"

	bip39 "github.com/cosmos/go-bip39"
	"github.com/stretchr/testify/require"
)

var defaultBIP39Passphrase = ""

// return bip39 seed with empty passphrase
func mnemonicToSeed(mnemonic string) []byte {
	return bip39.NewSeed(mnemonic, defaultBIP39Passphrase)
}

func TestPathParamsString(t *testing.T) {
	path := NewParams(44, 0, 0, false, 0)
	require.Equal(t, "m/44'/0'/0'/0/0", path.String())
	path = NewParams(44, 33, 7, true, 9)
	require.Equal(t, "m/44'/33'/7'/1/9", path.String())
}

func TestStringifyFundraiserPathParams(t *testing.T) {
	path := NewFundraiserParams(4,  22)
	require.Equal(t, "m/44'/714'/4'/0/22", path.String())

	path = NewFundraiserParams(4, 57)
	require.Equal(t, "m/44'/714'/4'/0/57", path.String())
}

func TestPathToArray(t *testing.T) {
	path := NewParams(44, 118, 1, false, 4)
	require.Equal(t, "[44 118 1 0 4]", fmt.Sprintf("%v", path.DerivationPath()))

	path = NewParams(44, 118, 2, true, 15)
	require.Equal(t, "[44 118 2 1 15]", fmt.Sprintf("%v", path.DerivationPath()))
}

func TestParamsFromPath(t *testing.T) {
	goodCases := []struct {
		params *BIP44Params
		path   string
	}{
		{&BIP44Params{44, 0, 0, false, 0}, "m/44'/0'/0'/0/0"},
		{&BIP44Params{44, 1, 0, false, 0}, "m/44'/1'/0'/0/0"},
		{&BIP44Params{44, 0, 1, false, 0}, "m/44'/0'/1'/0/0"},
		{&BIP44Params{44, 0, 0, true, 0}, "m/44'/0'/0'/1/0"},
		{&BIP44Params{44, 0, 0, false, 1}, "m/44'/0'/0'/0/1"},
		{&BIP44Params{44, 1, 1, true, 1}, "m/44'/1'/1'/1/1"},
		{&BIP44Params{44, 118, 52, true, 41}, "m/44'/118'/52'/1/41"},
	}

	for i, c := range goodCases {
		params, err := NewParamsFromPath(c.path)
		errStr := fmt.Sprintf("%d %v", i, c)
		require.NoError(t, err, errStr)
		require.EqualValues(t, c.params, params, errStr)
		require.Equal(t, c.path, c.params.String())
	}

	badCases := []struct {
		path string
	}{
		{"m/43'/0'/0'/0/0"},   // doesn't start with 44
		{"m/44'/1'/0'/0/0/5"}, // too many fields
		{"m/44'/0'/1'/0"},     // too few fields
		{"m/44'/0'/0'/2/0"},   // change field can only be 0/1
		{"m/44/0'/0'/0/0"},    // first field needs '
		{"m/44'/0/0'/0/0"},    // second field needs '
		{"m/44'/0'/0/0/0"},    // third field needs '
		{"m/44'/0'/0'/0'/0"},  // fourth field must not have '
		{"m/44'/0'/0'/0/0'"},  // fifth field must not have '
		{"m/44'/-1'/0'/0/0"},  // no negatives
		{"m/44'/0'/0'/-1/0"},  // no negatives
		{"m/a'/0'/0'/-1/0"},   // invalid values
		{"m/0/X/0'/-1/0"},     // invalid values
		{"m/44'/0'/X/-1/0"},   // invalid values
		{"m/44'/0'/0'/%/0"},   // invalid values
		{"m/44'/0'/0'/0/%"},   // invalid values
		{"m44'0'0'00"},        // no separators
		{" /44'/0'/0'/0/0"},   // blank first component
	}

	for i, c := range badCases {
		params, err := NewParamsFromPath(c.path)
		errStr := fmt.Sprintf("%d %v", i, c)
		require.Nil(t, params, errStr)
		require.Error(t, err, errStr)
	}

}

func TestBIP32Vecs(t *testing.T) {
	seed := mnemonicToSeed("barrel original fuel morning among eternal " +
		"filter ball stove pluck matrix mechanic")
	master, ch := ComputeMastersFromSeed(seed)
	fmt.Println("keys from fundraiser test-vector (cosmos, bitcoin, ether)")
	fmt.Println()

	// cosmos, absolute path
	priv, err := DerivePrivateKeyForPath(master, ch, FullFundraiserPath)
	require.NoError(t, err)
	require.NotEmpty(t, priv)
	fmt.Println(hex.EncodeToString(priv[:]))

	absPrivKey := hex.EncodeToString(priv[:])

	// cosmos, relative path
	priv, err = DerivePrivateKeyForPath(master, ch, "44'/714'/0'/0/0")
	require.NoError(t, err)
	require.NotEmpty(t, priv)

	relPrivKey := hex.EncodeToString(priv[:])

	// check compatibility between relative and absolute HD paths
	require.Equal(t, relPrivKey, absPrivKey)

	// bitcoin
	priv, err = DerivePrivateKeyForPath(master, ch, "m/44'/0'/0'/0/0")
	require.NoError(t, err)
	require.NotEmpty(t, priv)
	fmt.Println(hex.EncodeToString(priv[:]))

	// ether
	priv, err = DerivePrivateKeyForPath(master, ch, "m/44'/60'/0'/0/0")
	require.NoError(t, err)
	require.NotEmpty(t, priv)
	fmt.Println(hex.EncodeToString(priv[:]))

	// INVALID
	priv, err = DerivePrivateKeyForPath(master, ch, "m/X/0'/0'/0/0")
	require.Error(t, err)

	priv, err = DerivePrivateKeyForPath(master, ch, "m/-44/0'/0'/0/0")
	require.Error(t, err)

	fmt.Println()
	fmt.Println("keys generated via https://coinomi.com/recovery-phrase-tool.html")
	fmt.Println()

	seed = mnemonicToSeed(
		"advice process birth april short trust crater change bacon monkey medal garment " +
			"gorilla ranch hour rival razor call lunar mention taste vacant woman sister")
	master, ch = ComputeMastersFromSeed(seed)
	priv, _ = DerivePrivateKeyForPath(master, ch, "m/44'/1'/1'/0/4")
	fmt.Println(hex.EncodeToString(priv[:]))

	seed = mnemonicToSeed("idea naive region square margin day captain habit " +
		"gun second farm pact pulse someone armed")
	master, ch = ComputeMastersFromSeed(seed)
	priv, err = DerivePrivateKeyForPath(master, ch, "m/44'/0'/0'/0/420")
	require.NoError(t, err)
	fmt.Println(hex.EncodeToString(priv[:]))

	fmt.Println()
	fmt.Println("BIP 32 example")
	fmt.Println()

	// bip32 path: m/0/7
	seed = mnemonicToSeed("monitor flock loyal sick object grunt duty ride develop assault harsh history")
	master, ch = ComputeMastersFromSeed(seed)
	priv, err = DerivePrivateKeyForPath(master, ch, "m/0/7")
	require.NoError(t, err) // TODO: shouldn't this error?
	fmt.Println(hex.EncodeToString(priv[:]))

	// Output: keys from fundraiser test-vector (cosmos, bitcoin, ether)
	//
	// 01dcb36acfd5de52ac1f00daf231e64637388202f1fce7bdc64f6bb3199d270d
	// e77c3de76965ad89997451de97b95bb65ede23a6bf185a55d80363d92ee37c3d
	// 7fc4d8a8146dea344ba04c593517d3f377fa6cded36cd55aee0a0bb968e651bc
	//
	// keys generated via https://coinomi.com/recovery-phrase-tool.html
	//
	// a61f10c5fecf40c084c94fa54273b6f5d7989386be4a37669e6d6f7b0169c163
	// 32c4599843de3ef161a629a461d12c60b009b676c35050be5f7ded3a3b23501f
	//
	// BIP 32 example
	//
	// c4c11d8c03625515905d7e89d25dfc66126fbc629ecca6db489a1a72fc4bda78
}

<<<<<<< HEAD
// Tests to ensure that any index value is in the range [0, max(int32)] as per
// the extended keys specification. If the index belongs to that of a hardened key,
// its 0x80000000 bit will be set, so we can still accept values in [0, max(int32)] and then
// increase its value as deriveKeyPath already augments.
// See issue https://github.com/cosmos/cosmos-sdk/issues/7627.
func TestDeriveHDPathRange(t *testing.T) {
	seed := mnemonicToSeed("I am become Death, the destroyer of worlds!")

	tests := []struct {
		path    string
		wantErr string
	}{
		{
			path:    "m/1'/2147483648/0'/0/0",
			wantErr: "out of range",
		},
		{
			path:    "m/2147483648'/1/0/0",
			wantErr: "out of range",
		},
		{
			path:    "m/2147483648'/2147483648/0'/0/0",
			wantErr: "out of range",
		},
		{
			path:    "m/1'/-5/0'/0/0",
			wantErr: "invalid syntax",
		},
		{
			path:    "m/-2147483646'/1/0/0",
			wantErr: "invalid syntax",
		},
		{
			path:    "m/-2147483648'/-2147483648/0'/0/0",
			wantErr: "invalid syntax",
		},
		{
			path:    "m44'118'0'00",
			wantErr: "path 'm44'118'0'00' doesn't contain '/' separators",
		},
		{
			path:    "",
			wantErr: "path '' doesn't contain '/' separators",
		},
		{
			// Should pass.
			path: "m/1'/2147483647'/1/0'/0/0",
		},
		{
			// Should pass.
			path: "1'/2147483647'/1/0'/0/0",
		},
	}

	for _, tt := range tests {
		tt := tt
		t.Run(tt.path, func(t *testing.T) {
			master, ch := ComputeMastersFromSeed(seed)
			_, err := DerivePrivateKeyForPath(master, ch, tt.path)

			if tt.wantErr == "" {
				require.NoError(t, err, "unexpected error")
			} else {
				require.Error(t, err, "expected a report of an int overflow")
				require.Contains(t, err.Error(), tt.wantErr)
			}
=======
// Ensuring that we don't crash if values have trailing slashes
func TestDerivePrivateKeyForPathDoNotCrash(t *testing.T) {
	paths := []string{
		"m/5/",
		"m/5",
		"/44",
		"m//5",
		"m/0/7",
		"/",
		" m       /0/7",
		"              /       ",
		"m///7//////",
	}

	for _, path := range paths {
		path := path
		t.Run(path, func(t *testing.T) {
			DerivePrivateKeyForPath([32]byte{}, [32]byte{}, path)
>>>>>>> 6f763161
		})
	}
}<|MERGE_RESOLUTION|>--- conflicted
+++ resolved
@@ -182,7 +182,7 @@
 	// c4c11d8c03625515905d7e89d25dfc66126fbc629ecca6db489a1a72fc4bda78
 }
 
-<<<<<<< HEAD
+
 // Tests to ensure that any index value is in the range [0, max(int32)] as per
 // the extended keys specification. If the index belongs to that of a hardened key,
 // its 0x80000000 bit will be set, so we can still accept values in [0, max(int32)] and then
@@ -249,7 +249,10 @@
 				require.Error(t, err, "expected a report of an int overflow")
 				require.Contains(t, err.Error(), tt.wantErr)
 			}
-=======
+		})
+	}
+}
+
 // Ensuring that we don't crash if values have trailing slashes
 func TestDerivePrivateKeyForPathDoNotCrash(t *testing.T) {
 	paths := []string{
@@ -268,7 +271,6 @@
 		path := path
 		t.Run(path, func(t *testing.T) {
 			DerivePrivateKeyForPath([32]byte{}, [32]byte{}, path)
->>>>>>> 6f763161
 		})
 	}
 }