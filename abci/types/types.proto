--- conflicted
+++ resolved
@@ -212,13 +212,7 @@
   ValidatorParams validator = 3;
 }
 
-<<<<<<< HEAD
-// BlockSize contains limits on the block size.
 message BlockSizeParams {
-=======
-// BlockParams contains limits on the block size.
-message BlockParams {
->>>>>>> 0dd6b92a
   // Note: must be greater than 0
   int64 max_bytes = 1;
   // Note: must be greater or equal to -1
