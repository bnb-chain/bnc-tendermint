package p2p

import (
	"context"
	"fmt"
	"net"
	"time"

	"github.com/tendermint/tendermint/crypto"
	"github.com/tendermint/tendermint/p2p/conn"
)

const (
	defaultDialTimeout      = time.Second
	defaultFilterTimeout    = 5 * time.Second
	defaultHandshakeTimeout = 3 * time.Second
)

// IPResolver is a behaviour subset of net.Resolver.
type IPResolver interface {
	LookupIPAddr(context.Context, string) ([]net.IPAddr, error)
}

// accept is the container to carry the upgraded connection and NodeInfo from an
// asynchronously running routine to the Accept method.
type accept struct {
	netAddr  *NetAddress
	conn     net.Conn
	nodeInfo NodeInfo
	err      error
}

// peerConfig is used to bundle data we need to fully setup a Peer with an
// MConn, provided by the caller of Accept and Dial (currently the Switch). This
// a temporary measure until reactor setup is less dynamic and we introduce the
// concept of PeerBehaviour to communicate about significant Peer lifecycle
// events.
// TODO(xla): Refactor out with more static Reactor setup and PeerBehaviour.
type peerConfig struct {
	chDescs     []*conn.ChannelDescriptor
	onPeerError func(Peer, interface{})
	outbound    bool
	// isPersistent allows you to set a function, which, given socket address
	// (for outbound peers) OR self-reported address (for inbound peers), tells
	// if the peer is persistent or not.
	isPersistent func(*NetAddress) bool
	reactorsByCh map[byte]Reactor
	metrics      *Metrics
}

// Transport emits and connects to Peers. The implementation of Peer is left to
// the transport. Each transport is also responsible to filter establishing
// peers specific to its domain.
type Transport interface {
	// Listening address.
	NetAddress() NetAddress

	// Accept returns a newly connected Peer.
	Accept(peerConfig) (Peer, error)

	// Dial connects to the Peer for the address.
	Dial(NetAddress, peerConfig) (Peer, error)

	// Cleanup any resources associated with Peer.
	Cleanup(Peer)
}

// transportLifecycle bundles the methods for callers to control start and stop
// behaviour.
type transportLifecycle interface {
	Close() error
	Listen(NetAddress) error
}

// ConnFilterFunc to be implemented by filter hooks after a new connection has
// been established. The set of exisiting connections is passed along together
// with all resolved IPs for the new connection.
type ConnFilterFunc func(ConnSet, net.Conn, []net.IP) error

// ConnDuplicateIPFilter resolves and keeps all ips for an incoming connection
// and refuses new ones if they come from a known ip.
func ConnDuplicateIPFilter() ConnFilterFunc {
	return func(cs ConnSet, c net.Conn, ips []net.IP) error {
		for _, ip := range ips {
			if cs.HasIP(ip) {
				return ErrRejected{
					conn:        c,
					err:         fmt.Errorf("IP<%v> already connected", ip),
					isDuplicate: true,
				}
			}
		}

		return nil
	}
}

// MultiplexTransportOption sets an optional parameter on the
// MultiplexTransport.
type MultiplexTransportOption func(*MultiplexTransport)

// MultiplexTransportConnFilters sets the filters for rejection new connections.
func MultiplexTransportConnFilters(
	filters ...ConnFilterFunc,
) MultiplexTransportOption {
	return func(mt *MultiplexTransport) { mt.connFilters = filters }
}

// MultiplexTransportFilterTimeout sets the timeout waited for filter calls to
// return.
func MultiplexTransportFilterTimeout(
	timeout time.Duration,
) MultiplexTransportOption {
	return func(mt *MultiplexTransport) { mt.filterTimeout = timeout }
}

// MultiplexTransportResolver sets the Resolver used for ip lokkups, defaults to
// net.DefaultResolver.
func MultiplexTransportResolver(resolver IPResolver) MultiplexTransportOption {
	return func(mt *MultiplexTransport) { mt.resolver = resolver }
}

// MultiplexTransport accepts and dials tcp connections and upgrades them to
// multiplexed peers.
type MultiplexTransport struct {
	netAddr  NetAddress
	listener net.Listener

	acceptc chan accept
	closec  chan struct{}

	// Lookup table for duplicate ip and id checks.
	conns       ConnSet
	connFilters []ConnFilterFunc

	dialTimeout      time.Duration
	filterTimeout    time.Duration
	handshakeTimeout time.Duration
	nodeInfo         NodeInfo
	nodeKey          NodeKey
	resolver         IPResolver

	// TODO(xla): This config is still needed as we parameterise peerConn and
	// peer currently. All relevant configuration should be refactored into options
	// with sane defaults.
	mConfig conn.MConnConfig
}

// Test multiplexTransport for interface completeness.
var _ Transport = (*MultiplexTransport)(nil)
var _ transportLifecycle = (*MultiplexTransport)(nil)

// NewMultiplexTransport returns a tcp connected multiplexed peer.
func NewMultiplexTransport(
	nodeInfo NodeInfo,
	nodeKey NodeKey,
	mConfig conn.MConnConfig,
) *MultiplexTransport {
	return &MultiplexTransport{
		acceptc:          make(chan accept),
		closec:           make(chan struct{}),
		dialTimeout:      defaultDialTimeout,
		filterTimeout:    defaultFilterTimeout,
		handshakeTimeout: defaultHandshakeTimeout,
		mConfig:          mConfig,
		nodeInfo:         nodeInfo,
		nodeKey:          nodeKey,
		conns:            NewConnSet(),
		resolver:         net.DefaultResolver,
	}
}

// NetAddress implements Transport.
func (mt *MultiplexTransport) NetAddress() NetAddress {
	return mt.netAddr
}

// Accept implements Transport.
func (mt *MultiplexTransport) Accept(cfg peerConfig) (Peer, error) {
	select {
	// This case should never have any side-effectful/blocking operations to
	// ensure that quality peers are ready to be used.
	case a := <-mt.acceptc:
		if a.err != nil {
			return nil, a.err
		}

		cfg.outbound = false

		return mt.wrapPeer(a.conn, a.nodeInfo, cfg, a.netAddr), nil
	case <-mt.closec:
		return nil, ErrTransportClosed{}
	}
}

// Dial implements Transport.
func (mt *MultiplexTransport) Dial(
	addr NetAddress,
	cfg peerConfig,
) (Peer, error) {
	c, err := addr.DialTimeout(mt.dialTimeout)
	if err != nil {
		return nil, err
	}

	// TODO(xla): Evaluate if we should apply filters if we explicitly dial.
	if err := mt.filterConn(c); err != nil {
		return nil, err
	}

	secretConn, nodeInfo, err := mt.upgrade(c, &addr)
	if err != nil {
		return nil, err
	}

	cfg.outbound = true

	p := mt.wrapPeer(secretConn, nodeInfo, cfg, &addr)

	return p, nil
}

// Close implements transportLifecycle.
func (mt *MultiplexTransport) Close() error {
	close(mt.closec)

	if mt.listener != nil {
		return mt.listener.Close()
	}

	return nil
}

// Listen implements transportLifecycle.
func (mt *MultiplexTransport) Listen(addr NetAddress) error {
	ln, err := net.Listen("tcp", addr.DialString())
	if err != nil {
		return err
	}

	mt.netAddr = addr
	mt.listener = ln

	go mt.acceptPeers()

	return nil
}

func (mt *MultiplexTransport) acceptPeers() {
	for {
		c, err := mt.listener.Accept()
		if err != nil {
			// If Close() has been called, silently exit.
			select {
			case _, ok := <-mt.closec:
				if !ok {
					return
				}
			default:
				// Transport is not closed
			}

			mt.acceptc <- accept{err: err}
			return
		}

		// Connection upgrade and filtering should be asynchronous to avoid
		// Head-of-line blocking[0].
		// Reference:  https://github.com/tendermint/tendermint/issues/2047
		//
		// [0] https://en.wikipedia.org/wiki/Head-of-line_blocking
		go func(c net.Conn) {
			var (
				nodeInfo   NodeInfo
				secretConn *conn.SecretConnection
				netAddr    *NetAddress
			)

			err := mt.filterConn(c)
			if err == nil {
				secretConn, nodeInfo, err = mt.upgrade(c, nil)
				if err == nil {
					addr := c.RemoteAddr()
					id := PubKeyToID(secretConn.RemotePubKey())
					netAddr = NewNetAddress(id, addr)
				}
			}

			select {
			case mt.acceptc <- accept{netAddr, secretConn, nodeInfo, err}:
				// Make the upgraded peer available.
			case <-mt.closec:
				// Give up if the transport was closed.
				_ = c.Close()
				return
			}
		}(c)
	}
}

// Cleanup removes the given address from the connections set and
// closes the connection.
func (mt *MultiplexTransport) Cleanup(p Peer) {
	mt.conns.RemoveAddr(p.RemoteAddr())
	_ = p.CloseConn()
}

func (mt *MultiplexTransport) cleanup(c net.Conn) error {
	mt.conns.Remove(c)

	return c.Close()
}

func (mt *MultiplexTransport) filterConn(c net.Conn) (err error) {
	defer func() {
		if err != nil {
			_ = c.Close()
		}
	}()

	// Reject if connection is already present.
	if mt.conns.Has(c) {
		return ErrRejected{conn: c, isDuplicate: true}
	}

	// Resolve ips for incoming conn.
	ips, err := resolveIPs(mt.resolver, c)
	if err != nil {
		return err
	}

	errc := make(chan error, len(mt.connFilters))

	for _, f := range mt.connFilters {
		go func(f ConnFilterFunc, c net.Conn, ips []net.IP, errc chan<- error) {
			errc <- f(mt.conns, c, ips)
		}(f, c, ips, errc)
	}

	for i := 0; i < cap(errc); i++ {
		select {
		case err := <-errc:
			if err != nil {
				return ErrRejected{conn: c, err: err, isFiltered: true}
			}
		case <-time.After(mt.filterTimeout):
			return ErrFilterTimeout{}
		}

	}

	mt.conns.Set(c, ips)

	return nil
}

func (mt *MultiplexTransport) upgrade(
	c net.Conn,
	dialedAddr *NetAddress,
) (secretConn *conn.SecretConnection, nodeInfo NodeInfo, err error) {
	defer func() {
		if err != nil {
			_ = mt.cleanup(c)
		}
	}()

	secretConn, err = upgradeSecretConn(c, mt.handshakeTimeout, mt.nodeKey.PrivKey)
	if err != nil {
		return nil, nil, ErrRejected{
			conn:          c,
			err:           fmt.Errorf("secret conn failed: %v", err),
			isAuthFailure: true,
		}
	}

	// For outgoing conns, ensure connection key matches dialed key.
	connID := PubKeyToID(secretConn.RemotePubKey())
	if dialedAddr != nil {
		if dialedID := dialedAddr.ID; connID != dialedID {
			return nil, nil, ErrRejected{
				conn: c,
				id:   connID,
				err: fmt.Errorf(
					"conn.ID (%v) dialed ID (%v) mismatch",
					connID,
					dialedID,
				),
				isAuthFailure: true,
			}
		}
	}

	nodeInfo, err = handshake(secretConn, mt.handshakeTimeout, mt.nodeInfo)
	if err != nil {
		return nil, nil, ErrRejected{
			conn:          c,
			err:           fmt.Errorf("handshake failed: %v", err),
			isAuthFailure: true,
		}
	}

	if err := nodeInfo.Validate(); err != nil {
		return nil, nil, ErrRejected{
			conn:              c,
			err:               err,
			isNodeInfoInvalid: true,
		}
	}

	// Ensure connection key matches self reported key.
	if connID != nodeInfo.ID() {
		return nil, nil, ErrRejected{
			conn: c,
			id:   connID,
			err: fmt.Errorf(
				"conn.ID (%v) NodeInfo.ID (%v) mismatch",
				connID,
				nodeInfo.ID(),
			),
			isAuthFailure: true,
		}
	}

	// Reject self.
	if mt.nodeInfo.ID() == nodeInfo.ID() {
		return nil, nil, ErrRejected{
			addr:   *NewNetAddress(nodeInfo.ID(), c.RemoteAddr()),
			conn:   c,
			id:     nodeInfo.ID(),
			isSelf: true,
		}
	}

	if err := mt.nodeInfo.CompatibleWith(nodeInfo); err != nil {
		return nil, nil, ErrRejected{
			conn:           c,
			err:            err,
			id:             nodeInfo.ID(),
			isIncompatible: true,
		}
	}

	return secretConn, nodeInfo, nil
}

func (mt *MultiplexTransport) wrapPeer(
	c net.Conn,
	ni NodeInfo,
	cfg peerConfig,
	socketAddr *NetAddress,
) Peer {
<<<<<<< HEAD
=======

	persistent := false
	if cfg.isPersistent != nil {
		if cfg.outbound {
			persistent = cfg.isPersistent(socketAddr)
		} else {
			selfReportedAddr, err := ni.NetAddress()
			if err == nil {
				persistent = cfg.isPersistent(selfReportedAddr)
			}
		}
	}

>>>>>>> 0dd6b92a
	peerConn := newPeerConn(
		cfg.outbound,
		persistent,
		c,
		socketAddr,
	)

	p := newPeer(
		peerConn,
		mt.mConfig,
		ni,
		cfg.reactorsByCh,
		cfg.chDescs,
		cfg.onPeerError,
		PeerMetrics(cfg.metrics),
	)

	return p
}

func handshake(
	c net.Conn,
	timeout time.Duration,
	nodeInfo NodeInfo,
) (NodeInfo, error) {
	if err := c.SetDeadline(time.Now().Add(timeout)); err != nil {
		return nil, err
	}

	var (
		errc = make(chan error, 2)

		peerNodeInfo DefaultNodeInfo
		ourNodeInfo  = nodeInfo.(DefaultNodeInfo)
	)

	go func(errc chan<- error, c net.Conn) {
		_, err := cdc.MarshalBinaryLengthPrefixedWriter(c, ourNodeInfo)
		errc <- err
	}(errc, c)
	go func(errc chan<- error, c net.Conn) {
		_, err := cdc.UnmarshalBinaryLengthPrefixedReader(
			c,
			&peerNodeInfo,
			int64(MaxNodeInfoSize()),
		)
		errc <- err
	}(errc, c)

	for i := 0; i < cap(errc); i++ {
		err := <-errc
		if err != nil {
			return nil, err
		}
	}

	return peerNodeInfo, c.SetDeadline(time.Time{})
}

func upgradeSecretConn(
	c net.Conn,
	timeout time.Duration,
	privKey crypto.PrivKey,
) (*conn.SecretConnection, error) {
	if err := c.SetDeadline(time.Now().Add(timeout)); err != nil {
		return nil, err
	}

	sc, err := conn.MakeSecretConnection(c, privKey)
	if err != nil {
		return nil, err
	}

	return sc, sc.SetDeadline(time.Time{})
}

func resolveIPs(resolver IPResolver, c net.Conn) ([]net.IP, error) {
	host, _, err := net.SplitHostPort(c.RemoteAddr().String())
	if err != nil {
		return nil, err
	}

	addrs, err := resolver.LookupIPAddr(context.Background(), host)
	if err != nil {
		return nil, err
	}

	ips := []net.IP{}

	for _, addr := range addrs {
		ips = append(ips, addr.IP)
	}

	return ips, nil
}<|MERGE_RESOLUTION|>--- conflicted
+++ resolved
@@ -449,9 +449,6 @@
 	cfg peerConfig,
 	socketAddr *NetAddress,
 ) Peer {
-<<<<<<< HEAD
-=======
-
 	persistent := false
 	if cfg.isPersistent != nil {
 		if cfg.outbound {
@@ -464,7 +461,6 @@
 		}
 	}
 
->>>>>>> 0dd6b92a
 	peerConn := newPeerConn(
 		cfg.outbound,
 		persistent,
