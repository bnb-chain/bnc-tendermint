package p2p

import (
	"fmt"
	"math"
	"sync"
	"time"

	"github.com/pkg/errors"

	"github.com/tendermint/tendermint/config"
	cmn "github.com/tendermint/tendermint/libs/common"
	"github.com/tendermint/tendermint/p2p/conn"
)

const (
	// wait a random amount of time from this interval
	// before dialing peers or reconnecting to help prevent DoS
	dialRandomizerIntervalMilliseconds = 3000

	// repeatedly try to reconnect for a few minutes
	// ie. 5 * 20 = 100s
	reconnectAttempts = 20
	reconnectInterval = 5 * time.Second

	// then move into exponential backoff mode for ~1day
	// ie. 3**10 = 16hrs
	reconnectBackOffAttempts    = 10
	reconnectBackOffBaseSeconds = 3
)

// MConnConfig returns an MConnConfig with fields updated
// from the P2PConfig.
func MConnConfig(cfg *config.P2PConfig) conn.MConnConfig {
	mConfig := conn.DefaultMConnConfig()
	mConfig.FlushThrottle = cfg.FlushThrottleTimeout
	mConfig.SendRate = cfg.SendRate
	mConfig.RecvRate = cfg.RecvRate
	mConfig.MaxPacketMsgPayloadSize = cfg.MaxPacketMsgPayloadSize
	mConfig.PingInterval = cfg.PingInterval
	mConfig.PongTimeout = cfg.PongTimeout
	return mConfig
}

//-----------------------------------------------------------------------------

// An AddrBook represents an address book from the pex package, which is used
// to store peer addresses.
type AddrBook interface {
	AddAddress(addr *NetAddress, src *NetAddress) error
	AddOurAddress(*NetAddress)
	OurAddress(*NetAddress) bool
	MarkGood(ID)
	RemoveAddress(*NetAddress)
	HasAddress(*NetAddress) bool
	Save()
}

// PeerFilterFunc to be implemented by filter hooks after a new Peer has been
// fully setup.
type PeerFilterFunc func(IPeerSet, Peer) error

//-----------------------------------------------------------------------------

// Switch handles peer connections and exposes an API to receive incoming messages
// on `Reactors`.  Each `Reactor` is responsible for handling incoming messages of one
// or more `Channels`.  So while sending outgoing messages is typically performed on the peer,
// incoming messages are received on the reactor.
type Switch struct {
	cmn.BaseService

	config       *config.P2PConfig
	reactors     map[string]Reactor
	chDescs      []*conn.ChannelDescriptor
	reactorsByCh map[byte]Reactor
	peers        *PeerSet
	dialing      *cmn.CMap
	reconnecting *cmn.CMap
	nodeInfo     NodeInfo // our node info
	nodeKey      *NodeKey // our node privkey
	addrBook     AddrBook

	transport Transport

	filterTimeout time.Duration
	peerFilters   []PeerFilterFunc

	rng *cmn.Rand // seed for randomizing dial times and orders

	metrics *Metrics
}

// NetAddress returns the address the switch is listening on.
func (sw *Switch) NetAddress() *NetAddress {
	addr := sw.transport.NetAddress()
	return &addr
}

// SwitchOption sets an optional parameter on the Switch.
type SwitchOption func(*Switch)

// NewSwitch creates a new Switch with the given config.
func NewSwitch(
	cfg *config.P2PConfig,
	transport Transport,
	options ...SwitchOption,
) *Switch {
	sw := &Switch{
		config:        cfg,
		reactors:      make(map[string]Reactor),
		chDescs:       make([]*conn.ChannelDescriptor, 0),
		reactorsByCh:  make(map[byte]Reactor),
		peers:         NewPeerSet(),
		dialing:       cmn.NewCMap(),
		reconnecting:  cmn.NewCMap(),
		metrics:       NopMetrics(),
		transport:     transport,
		filterTimeout: defaultFilterTimeout,
	}

	// Ensure we have a completely undeterministic PRNG.
	sw.rng = cmn.NewRand()

	sw.BaseService = *cmn.NewBaseService(nil, "P2P Switch", sw)

	for _, option := range options {
		option(sw)
	}

	return sw
}

// SwitchFilterTimeout sets the timeout used for peer filters.
func SwitchFilterTimeout(timeout time.Duration) SwitchOption {
	return func(sw *Switch) { sw.filterTimeout = timeout }
}

// SwitchPeerFilters sets the filters for rejection of new peers.
func SwitchPeerFilters(filters ...PeerFilterFunc) SwitchOption {
	return func(sw *Switch) { sw.peerFilters = filters }
}

// WithMetrics sets the metrics.
func WithMetrics(metrics *Metrics) SwitchOption {
	return func(sw *Switch) { sw.metrics = metrics }
}

//---------------------------------------------------------------------
// Switch setup

// AddReactor adds the given reactor to the switch.
// NOTE: Not goroutine safe.
func (sw *Switch) AddReactor(name string, reactor Reactor) Reactor {
	// Validate the reactor.
	// No two reactors can share the same channel.
	reactorChannels := reactor.GetChannels()
	for _, chDesc := range reactorChannels {
		chID := chDesc.ID
		if sw.reactorsByCh[chID] != nil {
			cmn.PanicSanity(fmt.Sprintf("Channel %X has multiple reactors %v & %v", chID, sw.reactorsByCh[chID], reactor))
		}
		sw.chDescs = append(sw.chDescs, chDesc)
		sw.reactorsByCh[chID] = reactor
	}
	sw.reactors[name] = reactor
	reactor.SetSwitch(sw)
	return reactor
}

// Reactors returns a map of reactors registered on the switch.
// NOTE: Not goroutine safe.
func (sw *Switch) Reactors() map[string]Reactor {
	return sw.reactors
}

// Reactor returns the reactor with the given name.
// NOTE: Not goroutine safe.
func (sw *Switch) Reactor(name string) Reactor {
	return sw.reactors[name]
}

// SetNodeInfo sets the switch's NodeInfo for checking compatibility and handshaking with other nodes.
// NOTE: Not goroutine safe.
func (sw *Switch) SetNodeInfo(nodeInfo NodeInfo) {
	sw.nodeInfo = nodeInfo
}

// NodeInfo returns the switch's NodeInfo.
// NOTE: Not goroutine safe.
func (sw *Switch) NodeInfo() NodeInfo {
	return sw.nodeInfo
}

// SetNodeKey sets the switch's private key for authenticated encryption.
// NOTE: Not goroutine safe.
func (sw *Switch) SetNodeKey(nodeKey *NodeKey) {
	sw.nodeKey = nodeKey
}

func (sw *Switch) IsPersistent(peer Peer) bool {
	if sw.config.PersistentPeers == "" {
		return false
	}
	peers := cmn.SplitAndTrim(sw.config.PersistentPeers, ",", " ")
	netAddrs, _ := NewNetAddressStrings(peers)
	for _, addr := range netAddrs {
		if addr.ID == peer.ID() {
			return true
		}
	}
	return false
}

//---------------------------------------------------------------------
// Service start/stop

// OnStart implements BaseService. It starts all the reactors and peers.
func (sw *Switch) OnStart() error {
	// Start reactors
	for _, reactor := range sw.reactors {
		err := reactor.Start()
		if err != nil {
			return cmn.ErrorWrap(err, "failed to start %v", reactor)
		}
	}

	// Start accepting Peers.
	go sw.acceptRoutine()

	return nil
}

// OnStop implements BaseService. It stops all peers and reactors.
func (sw *Switch) OnStop() {
	// Stop peers
	for _, p := range sw.peers.List() {
		sw.transport.Cleanup(p)
		p.Stop()
		if sw.peers.Remove(p) {
			sw.metrics.Peers.Add(float64(-1))
		}
	}

	// Stop reactors
	sw.Logger.Debug("Switch: Stopping reactors")
	for _, reactor := range sw.reactors {
		reactor.Stop()
	}
}

//---------------------------------------------------------------------
// Peers

// Broadcast runs a go routine for each attempted send, which will block trying
// to send for defaultSendTimeoutSeconds. Returns a channel which receives
// success values for each attempted send (false if times out). Channel will be
// closed once msg bytes are sent to all peers (or time out).
//
// NOTE: Broadcast uses goroutines, so order of broadcast may not be preserved.
func (sw *Switch) Broadcast(chID byte, msgBytes []byte) chan bool {
	sw.Logger.Debug("Broadcast", "channel", chID, "msgBytes", fmt.Sprintf("%X", msgBytes))

	peers := sw.peers.List()
	var wg sync.WaitGroup
	wg.Add(len(peers))
	successChan := make(chan bool, len(peers))

	for _, peer := range peers {
		go func(p Peer) {
			defer wg.Done()
			success := p.Send(chID, msgBytes)
			successChan <- success
		}(peer)
	}

	go func() {
		wg.Wait()
		close(successChan)
	}()

	return successChan
}

// NumPeers returns the count of outbound/inbound and outbound-dialing peers.
func (sw *Switch) NumPeers() (outbound, inbound, dialing int) {
	peers := sw.peers.List()
	for _, peer := range peers {
		if peer.IsOutbound() {
			outbound++
		} else {
			inbound++
		}
	}
	dialing = sw.dialing.Size()
	return
}

// MaxNumOutboundPeers returns a maximum number of outbound peers.
func (sw *Switch) MaxNumOutboundPeers() int {
	return sw.config.MaxNumOutboundPeers
}

// Peers returns the set of peers that are connected to the switch.
func (sw *Switch) Peers() IPeerSet {
	return sw.peers
}

// StopPeerForError disconnects from a peer due to external error.
// If the peer is persistent, it will attempt to reconnect.
// TODO: make record depending on reason.
func (sw *Switch) StopPeerForError(peer Peer, reason interface{}) {
	sw.Logger.Error("Stopping peer for error", "peer", peer, "err", reason)
	sw.stopAndRemovePeer(peer, reason)

<<<<<<< HEAD
	if sw.IsPersistent(peer) {
		// FIXME: persistent peers can't be inbound right now.
		// self-reported address for inbound persistent peers
		addr := peer.NodeInfo().NetAddress()
		go sw.reconnectToPeer(addr)
=======
	if peer.IsPersistent() {
		go sw.reconnectToPeer(peer.SocketAddr())
>>>>>>> d2eab536
	}
}

// StopPeerGracefully disconnects from a peer gracefully.
// TODO: handle graceful disconnects.
func (sw *Switch) StopPeerGracefully(peer Peer) {
	sw.Logger.Info("Stopping peer gracefully")
	sw.stopAndRemovePeer(peer, nil)
}

func (sw *Switch) stopAndRemovePeer(peer Peer, reason interface{}) {
	if sw.peers.Remove(peer) {
		sw.metrics.Peers.Add(float64(-1))
	}
	sw.transport.Cleanup(peer)
	peer.Stop()
	for _, reactor := range sw.reactors {
		reactor.RemovePeer(peer, reason)
	}
}

// reconnectToPeer tries to reconnect to the addr, first repeatedly
// with a fixed interval, then with exponential backoff.
// If no success after all that, it stops trying, and leaves it
// to the PEX/Addrbook to find the peer with the addr again
// NOTE: this will keep trying even if the handshake or auth fails.
// TODO: be more explicit with error types so we only retry on certain failures
//  - ie. if we're getting ErrDuplicatePeer we can stop
//  	because the addrbook got us the peer back already
func (sw *Switch) reconnectToPeer(addr *NetAddress) {
	if sw.reconnecting.Has(string(addr.ID)) {
		return
	}
	sw.reconnecting.Set(string(addr.ID), addr)
	defer sw.reconnecting.Delete(string(addr.ID))

	start := time.Now()
	sw.Logger.Info("Reconnecting to peer", "addr", addr)
	for i := 0; i < reconnectAttempts; i++ {
		if !sw.IsRunning() {
			return
		}

		err := sw.DialPeerWithAddress(addr, true)
		if err == nil {
			return // success
		} else if _, ok := err.(ErrCurrentlyDialingOrExistingAddress); ok {
			return
		}

		sw.Logger.Info("Error reconnecting to peer. Trying again", "tries", i, "err", err, "addr", addr)
		// sleep a set amount
		sw.randomSleep(reconnectInterval)
		continue
	}

	sw.Logger.Error("Failed to reconnect to peer. Beginning exponential backoff",
		"addr", addr, "elapsed", time.Since(start))
	for i := 0; i < reconnectBackOffAttempts; i++ {
		if !sw.IsRunning() {
			return
		}

		// sleep an exponentially increasing amount
		sleepIntervalSeconds := math.Pow(reconnectBackOffBaseSeconds, float64(i))
		sw.randomSleep(time.Duration(sleepIntervalSeconds) * time.Second)

		err := sw.DialPeerWithAddress(addr, true)
		if err == nil {
			return // success
		} else if _, ok := err.(ErrCurrentlyDialingOrExistingAddress); ok {
			return
		}
		sw.Logger.Info("Error reconnecting to peer. Trying again", "tries", i, "err", err, "addr", addr)
	}
	sw.Logger.Error("Failed to reconnect to peer. Giving up", "addr", addr, "elapsed", time.Since(start))
}

// SetAddrBook allows to set address book on Switch.
func (sw *Switch) SetAddrBook(addrBook AddrBook) {
	sw.addrBook = addrBook
}

// MarkPeerAsGood marks the given peer as good when it did something useful
// like contributed to consensus.
func (sw *Switch) MarkPeerAsGood(peer Peer) {
	if sw.addrBook != nil {
		sw.addrBook.MarkGood(peer.ID())
	}
}

//---------------------------------------------------------------------
// Dialing

type privateAddr interface {
	PrivateAddr() bool
}

func isPrivateAddr(err error) bool {
	te, ok := errors.Cause(err).(privateAddr)
	return ok && te.PrivateAddr()
}

// DialPeersAsync dials a list of peers asynchronously in random order (optionally, making them persistent).
// Used to dial peers from config on startup or from unsafe-RPC (trusted sources).
// TODO: remove addrBook arg since it's now set on the switch
func (sw *Switch) DialPeersAsync(addrBook AddrBook, peers []string, persistent bool) error {
	netAddrs, errs := NewNetAddressStrings(peers)
	// only log errors, dial correct addresses
	for _, err := range errs {
		sw.Logger.Error("Error in peer's address", "err", err)
	}

	ourAddr := sw.NetAddress()

	// TODO: this code feels like it's in the wrong place.
	// The integration tests depend on the addrBook being saved
	// right away but maybe we can change that. Recall that
	// the addrBook is only written to disk every 2min
	if addrBook != nil {
		// add peers to `addrBook`
		for _, netAddr := range netAddrs {
			// do not add our address or ID
			if !netAddr.Same(ourAddr) {
				if err := addrBook.AddAddress(netAddr, ourAddr); err != nil {
					if isPrivateAddr(err) {
						sw.Logger.Debug("Won't add peer's address to addrbook", "err", err)
					} else {
						sw.Logger.Error("Can't add peer's address to addrbook", "err", err)
					}
				}
			}
		}
		// Persist some peers to disk right away.
		// NOTE: integration tests depend on this
		addrBook.Save()
	}

	// permute the list, dial them in random order.
	perm := sw.rng.Perm(len(netAddrs))
	for i := 0; i < len(perm); i++ {
		go func(i int) {
			j := perm[i]
			addr := netAddrs[j]

			if addr.Same(ourAddr) {
				sw.Logger.Debug("Ignore attempt to connect to ourselves", "addr", addr, "ourAddr", ourAddr)
				return
			}

			sw.randomSleep(0)

			err := sw.DialPeerWithAddress(addr, persistent)
			if err != nil {
				switch err.(type) {
				case ErrSwitchConnectToSelf, ErrSwitchDuplicatePeerID, ErrCurrentlyDialingOrExistingAddress:
					sw.Logger.Debug("Error dialing peer", "err", err)
				default:
					sw.Logger.Error("Error dialing peer", "err", err)
				}
			}
		}(i)
	}
	return nil
}

// DialPeerWithAddress dials the given peer and runs sw.addPeer if it connects
// and authenticates successfully.
// If `persistent == true`, the switch will always try to reconnect to this
// peer if the connection ever fails.
// If we're currently dialing this address or it belongs to an existing peer,
// ErrCurrentlyDialingOrExistingAddress is returned.
func (sw *Switch) DialPeerWithAddress(addr *NetAddress, persistent bool) error {
	if sw.IsDialingOrExistingAddress(addr) {
		return ErrCurrentlyDialingOrExistingAddress{addr.String()}
	}

	sw.dialing.Set(string(addr.ID), addr)
	defer sw.dialing.Delete(string(addr.ID))

	return sw.addOutboundPeerWithConfig(addr, sw.config, persistent)
}

// sleep for interval plus some random amount of ms on [0, dialRandomizerIntervalMilliseconds]
func (sw *Switch) randomSleep(interval time.Duration) {
	r := time.Duration(sw.rng.Int63n(dialRandomizerIntervalMilliseconds)) * time.Millisecond
	time.Sleep(r + interval)
}

// IsDialingOrExistingAddress returns true if switch has a peer with the given
// address or dialing it at the moment.
func (sw *Switch) IsDialingOrExistingAddress(addr *NetAddress) bool {
	return sw.dialing.Has(string(addr.ID)) ||
		sw.peers.Has(addr.ID) ||
		(!sw.config.AllowDuplicateIP && sw.peers.HasIP(addr.IP))
}

func (sw *Switch) acceptRoutine() {
	for {
		p, err := sw.transport.Accept(peerConfig{
			chDescs:      sw.chDescs,
			onPeerError:  sw.StopPeerForError,
			reactorsByCh: sw.reactorsByCh,
			metrics:      sw.metrics,
		})
		if err != nil {
			switch err := err.(type) {
			case ErrRejected:
				if err.IsSelf() {
					// Remove the given address from the address book and add to our addresses
					// to avoid dialing in the future.
					addr := err.Addr()
					sw.addrBook.RemoveAddress(&addr)
					sw.addrBook.AddOurAddress(&addr)
				}

				sw.Logger.Info(
					"Inbound Peer rejected",
					"err", err,
					"numPeers", sw.peers.Size(),
				)

				continue
			case ErrFilterTimeout:
				sw.Logger.Error(
					"Peer filter timed out",
					"err", err,
				)

				continue
			case ErrTransportClosed:
				sw.Logger.Error(
					"Stopped accept routine, as transport is closed",
					"numPeers", sw.peers.Size(),
				)
			default:
				sw.Logger.Error(
					"Accept on transport errored",
					"err", err,
					"numPeers", sw.peers.Size(),
				)
				// We could instead have a retry loop around the acceptRoutine,
				// but that would need to stop and let the node shutdown eventually.
				// So might as well panic and let process managers restart the node.
				// There's no point in letting the node run without the acceptRoutine,
				// since it won't be able to accept new connections.
				panic(fmt.Errorf("accept routine exited: %v", err))
			}

			break
		}

		// Ignore connection if we already have enough peers.
		_, in, _ := sw.NumPeers()
		if in >= sw.config.MaxNumInboundPeers {
			sw.Logger.Info(
				"Ignoring inbound connection: already have enough inbound peers",
				"address", p.SocketAddr(),
				"have", in,
				"max", sw.config.MaxNumInboundPeers,
			)

			sw.transport.Cleanup(p)

			continue
		}

		if err := sw.addPeer(p); err != nil {
			sw.transport.Cleanup(p)
			if p.IsRunning() {
				_ = p.Stop()
			}
			sw.Logger.Info(
				"Ignoring inbound connection: error while adding peer",
				"err", err,
				"id", p.ID(),
			)
		}
	}
}

// dial the peer; make secret connection; authenticate against the dialed ID;
// add the peer.
// if dialing fails, start the reconnect loop. If handhsake fails, its over.
// If peer is started succesffuly, reconnectLoop will start when
// StopPeerForError is called
func (sw *Switch) addOutboundPeerWithConfig(
	addr *NetAddress,
	cfg *config.P2PConfig,
	persistent bool,
) error {
	sw.Logger.Info("Dialing peer", "address", addr)

	// XXX(xla): Remove the leakage of test concerns in implementation.
	if cfg.TestDialFail {
		go sw.reconnectToPeer(addr)
		return fmt.Errorf("dial err (peerConfig.DialFail == true)")
	}

	p, err := sw.transport.Dial(*addr, peerConfig{
		chDescs:      sw.chDescs,
		onPeerError:  sw.StopPeerForError,
		persistent:   persistent,
		reactorsByCh: sw.reactorsByCh,
		metrics:      sw.metrics,
	})
	if err != nil {
		switch e := err.(type) {
		case ErrRejected:
			if e.IsSelf() {
				// Remove the given address from the address book and add to our addresses
				// to avoid dialing in the future.
				sw.addrBook.RemoveAddress(addr)
				sw.addrBook.AddOurAddress(addr)

				return err
			}
		}

		// retry persistent peers after
		// any dial error besides IsSelf()
		if persistent {
			go sw.reconnectToPeer(addr)
		}

		return err
	}

	if err := sw.addPeer(p); err != nil {
		sw.transport.Cleanup(p)
		if p.IsRunning() {
			_ = p.Stop()
		}
		return err
	}

	return nil
}

func (sw *Switch) filterPeer(p Peer) error {
	// Avoid duplicate
	if sw.peers.Has(p.ID()) {
		return ErrRejected{id: p.ID(), isDuplicate: true}
	}

	errc := make(chan error, len(sw.peerFilters))

	for _, f := range sw.peerFilters {
		go func(f PeerFilterFunc, p Peer, errc chan<- error) {
			errc <- f(sw.peers, p)
		}(f, p, errc)
	}

	for i := 0; i < cap(errc); i++ {
		select {
		case err := <-errc:
			if err != nil {
				return ErrRejected{id: p.ID(), err: err, isFiltered: true}
			}
		case <-time.After(sw.filterTimeout):
			return ErrFilterTimeout{}
		}
	}

	return nil
}

// addPeer starts up the Peer and adds it to the Switch. Error is returned if
// the peer is filtered out or failed to start or can't be added.
func (sw *Switch) addPeer(p Peer) error {
	if err := sw.filterPeer(p); err != nil {
		return err
	}

	p.SetLogger(sw.Logger.With("peer", p.SocketAddr()))

	// Handle the shut down case where the switch has stopped but we're
	// concurrently trying to add a peer.
<<<<<<< HEAD
	if sw.IsRunning() {

		// Add the peer to .peers.
		// We add peer first, if start peer failed, need remove it.
		// It should not err since we already checked peers.Has().
		if err := sw.peers.Add(p); err != nil {
			return err
		}
		// All good. Start peer, startInitPeer should not panic
		if err := sw.startInitPeer(p); err != nil {
			sw.peers.Remove(p)
			return err
		}
	} else {
=======
	if !sw.IsRunning() {
		// XXX should this return an error or just log and terminate?
>>>>>>> d2eab536
		sw.Logger.Error("Won't start a peer - switch is not running", "peer", p)
		return nil
	}

<<<<<<< HEAD
	sw.Logger.Info("Added peer", "peer", p)
	sw.metrics.Peers.Add(float64(1))

	return nil
}

func (sw *Switch) startInitPeer(p Peer) error {
	for _, reactor := range sw.reactors {
		p = reactor.InitAddPeer(p)
	}

	err := p.Start() // spawn send/recv routines
	if err != nil {
		// Should never happen
		sw.Logger.Error(
			"Error starting peer",
			"err", err,
			"peer", p,
		)
=======
	// Start the peer's send/recv routines.
	// Must start it before adding it to the peer set
	// to prevent Start and Stop from being called concurrently.
	err := p.Start()
	if err != nil {
		// Should never happen
		sw.Logger.Error("Error starting peer", "err", err, "peer", p)
		return err
	}

	// Add the peer to PeerSet. Do this before starting the reactors
	// so that if Receive errors, we will find the peer and remove it.
	// Add should not err since we already checked peers.Has().
	if err := sw.peers.Add(p); err != nil {
>>>>>>> d2eab536
		return err
	}
	sw.metrics.Peers.Add(float64(1))

	// Start all the reactor protocols on the peer.
	for _, reactor := range sw.reactors {
		reactor.AddPeer(p)
	}

	sw.Logger.Info("Added peer", "peer", p)

	return nil
}<|MERGE_RESOLUTION|>--- conflicted
+++ resolved
@@ -312,16 +312,8 @@
 	sw.Logger.Error("Stopping peer for error", "peer", peer, "err", reason)
 	sw.stopAndRemovePeer(peer, reason)
 
-<<<<<<< HEAD
 	if sw.IsPersistent(peer) {
-		// FIXME: persistent peers can't be inbound right now.
-		// self-reported address for inbound persistent peers
-		addr := peer.NodeInfo().NetAddress()
-		go sw.reconnectToPeer(addr)
-=======
-	if peer.IsPersistent() {
 		go sw.reconnectToPeer(peer.SocketAddr())
->>>>>>> d2eab536
 	}
 }
 
@@ -700,7 +692,6 @@
 
 	// Handle the shut down case where the switch has stopped but we're
 	// concurrently trying to add a peer.
-<<<<<<< HEAD
 	if sw.IsRunning() {
 
 		// Add the peer to .peers.
@@ -715,15 +706,10 @@
 			return err
 		}
 	} else {
-=======
-	if !sw.IsRunning() {
-		// XXX should this return an error or just log and terminate?
->>>>>>> d2eab536
 		sw.Logger.Error("Won't start a peer - switch is not running", "peer", p)
 		return nil
 	}
 
-<<<<<<< HEAD
 	sw.Logger.Info("Added peer", "peer", p)
 	sw.metrics.Peers.Add(float64(1))
 
@@ -736,39 +722,16 @@
 	}
 
 	err := p.Start() // spawn send/recv routines
-	if err != nil {
-		// Should never happen
-		sw.Logger.Error(
-			"Error starting peer",
-			"err", err,
-			"peer", p,
-		)
-=======
-	// Start the peer's send/recv routines.
-	// Must start it before adding it to the peer set
-	// to prevent Start and Stop from being called concurrently.
-	err := p.Start()
 	if err != nil {
 		// Should never happen
 		sw.Logger.Error("Error starting peer", "err", err, "peer", p)
 		return err
 	}
 
-	// Add the peer to PeerSet. Do this before starting the reactors
-	// so that if Receive errors, we will find the peer and remove it.
-	// Add should not err since we already checked peers.Has().
-	if err := sw.peers.Add(p); err != nil {
->>>>>>> d2eab536
-		return err
-	}
-	sw.metrics.Peers.Add(float64(1))
-
 	// Start all the reactor protocols on the peer.
 	for _, reactor := range sw.reactors {
 		reactor.AddPeer(p)
 	}
 
-	sw.Logger.Info("Added peer", "peer", p)
-
 	return nil
 }