package conn

import (
	"bufio"
	"errors"
	"fmt"
	"io"
	"math"
	"net"
	"reflect"
<<<<<<< HEAD
	"sync"
=======
	"runtime/debug"
>>>>>>> 663ee23e
	"sync/atomic"
	"time"

	amino "github.com/tendermint/go-amino"
	cmn "github.com/tendermint/tendermint/libs/common"
	flow "github.com/tendermint/tendermint/libs/flowrate"
	"github.com/tendermint/tendermint/libs/log"
)

const (
	defaultMaxPacketMsgPayloadSize = 1024 * 1024 // 1MB

	numBatchPacketMsgs = 10
	minReadBufferSize  = 1024
	minWriteBufferSize = 65536
	updateStats        = 2 * time.Second

	// some of these defaults are written in the user config
	// flushThrottle, sendRate, recvRate
	// TODO: remove values present in config
	defaultFlushThrottle = 10 * time.Millisecond

	defaultSendQueueCapacity   = 1
	defaultRecvBufferCapacity  = 4096
	defaultRecvMessageCapacity = 22020096                // 21MB
	defaultSendRate            = int64(50 * 1024 * 1024) // 50MB/s
	defaultRecvRate            = int64(50 * 1024 * 1024) // 50MKB/s
	defaultSendTimeout         = 10 * time.Second
	defaultPingInterval        = 60 * time.Second
	defaultPongTimeout         = 45 * time.Second
)

type receiveCbFunc func(chID byte, msgBytes []byte)
type errorCbFunc func(interface{})

/*
Each peer has one `MConnection` (multiplex connection) instance.

__multiplex__ *noun* a system or signal involving simultaneous transmission of
several messages along a single channel of communication.

Each `MConnection` handles message transmission on multiple abstract communication
`Channel`s.  Each channel has a globally unique byte id.
The byte id and the relative priorities of each `Channel` are configured upon
initialization of the connection.

There are two methods for sending messages:
	func (m MConnection) Send(chID byte, msgBytes []byte) bool {}
	func (m MConnection) TrySend(chID byte, msgBytes []byte}) bool {}

`Send(chID, msgBytes)` is a blocking call that waits until `msg` is
successfully queued for the channel with the given id byte `chID`, or until the
request times out.  The message `msg` is serialized using Go-Amino.

`TrySend(chID, msgBytes)` is a nonblocking call that returns false if the
channel's queue is full.

Inbound message bytes are handled with an onReceive callback function.
*/
type MConnection struct {
	cmn.BaseService

	conn          net.Conn
	bufConnReader *bufio.Reader
	bufConnWriter *bufio.Writer
	sendMonitor   *flow.Monitor
	recvMonitor   *flow.Monitor
	send          chan struct{}
	pong          chan struct{}
	channels      []*Channel
	channelsIdx   map[byte]*Channel
	onReceive     receiveCbFunc
	onError       errorCbFunc
	errored       uint32
	config        MConnConfig

	// Closing quitSendRoutine will cause the sendRoutine to eventually quit.
	// doneSendRoutine is closed when the sendRoutine actually quits.
	quitSendRoutine chan struct{}
	doneSendRoutine chan struct{}

	// used to ensure FlushStop and OnStop
	// are safe to call concurrently.
	stopMtx sync.Mutex

	flushTimer *cmn.ThrottleTimer // flush writes as necessary but throttled.
	pingTimer  *cmn.RepeatTimer   // send pings periodically

	// close conn if pong is not received in pongTimeout
	pongTimer     *time.Timer
	pongTimeoutCh chan bool // true - timeout, false - peer sent pong

	chStatsTimer *cmn.RepeatTimer // update channel stats periodically

	created time.Time // time of creation

	_maxPacketMsgSize int
}

// MConnConfig is a MConnection configuration.
type MConnConfig struct {
	SendRate int64 `mapstructure:"send_rate"`
	RecvRate int64 `mapstructure:"recv_rate"`

	// Maximum payload size
	MaxPacketMsgPayloadSize int `mapstructure:"max_packet_msg_payload_size"`

	// Interval to flush writes (throttled)
	FlushThrottle time.Duration `mapstructure:"flush_throttle"`

	// Interval to send pings
	PingInterval time.Duration `mapstructure:"ping_interval"`

	// Maximum wait time for pongs
	PongTimeout time.Duration `mapstructure:"pong_timeout"`
}

// DefaultMConnConfig returns the default config.
func DefaultMConnConfig() MConnConfig {
	return MConnConfig{
		SendRate:                defaultSendRate,
		RecvRate:                defaultRecvRate,
		MaxPacketMsgPayloadSize: defaultMaxPacketMsgPayloadSize,
		FlushThrottle:           defaultFlushThrottle,
		PingInterval:            defaultPingInterval,
		PongTimeout:             defaultPongTimeout,
	}
}

// NewMConnection wraps net.Conn and creates multiplex connection
func NewMConnection(conn net.Conn, chDescs []*ChannelDescriptor, onReceive receiveCbFunc, onError errorCbFunc) *MConnection {
	return NewMConnectionWithConfig(
		conn,
		chDescs,
		onReceive,
		onError,
		DefaultMConnConfig())
}

// NewMConnectionWithConfig wraps net.Conn and creates multiplex connection with a config
func NewMConnectionWithConfig(conn net.Conn, chDescs []*ChannelDescriptor, onReceive receiveCbFunc, onError errorCbFunc, config MConnConfig) *MConnection {
	if config.PongTimeout >= config.PingInterval {
		panic("pongTimeout must be less than pingInterval (otherwise, next ping will reset pong timer)")
	}

	mconn := &MConnection{
		conn:          conn,
		bufConnReader: bufio.NewReaderSize(conn, minReadBufferSize),
		bufConnWriter: bufio.NewWriterSize(conn, minWriteBufferSize),
		sendMonitor:   flow.New(0, 0),
		recvMonitor:   flow.New(0, 0),
		send:          make(chan struct{}, 1),
		pong:          make(chan struct{}, 1),
		onReceive:     onReceive,
		onError:       onError,
		config:        config,
		created:       time.Now(),
	}

	// Create channels
	var channelsIdx = map[byte]*Channel{}
	var channels = []*Channel{}

	for _, desc := range chDescs {
		channel := newChannel(mconn, *desc)
		channelsIdx[channel.desc.ID] = channel
		channels = append(channels, channel)
	}
	mconn.channels = channels
	mconn.channelsIdx = channelsIdx

	mconn.BaseService = *cmn.NewBaseService(nil, "MConnection", mconn)

	// maxPacketMsgSize() is a bit heavy, so call just once
	mconn._maxPacketMsgSize = mconn.maxPacketMsgSize()

	return mconn
}

func (c *MConnection) SetLogger(l log.Logger) {
	c.BaseService.SetLogger(l)
	for _, ch := range c.channels {
		ch.SetLogger(l)
	}
}

// OnStart implements BaseService
func (c *MConnection) OnStart() error {
	if err := c.BaseService.OnStart(); err != nil {
		return err
	}
	c.flushTimer = cmn.NewThrottleTimer("flush", c.config.FlushThrottle)
	c.pingTimer = cmn.NewRepeatTimer("ping", c.config.PingInterval)
	c.pongTimeoutCh = make(chan bool, 1)
	c.chStatsTimer = cmn.NewRepeatTimer("chStats", updateStats)
	c.quitSendRoutine = make(chan struct{})
	c.doneSendRoutine = make(chan struct{})
	go c.sendRoutine()
	go c.recvRoutine()
	return nil
}

// stopServices stops the BaseService and timers and closes the quitSendRoutine.
// if the quitSendRoutine was already closed, it returns true, otherwise it returns false.
// It uses the stopMtx to ensure only one of FlushStop and OnStop can do this at a time.
func (c *MConnection) stopServices() (alreadyStopped bool) {
	c.stopMtx.Lock()
	defer c.stopMtx.Unlock()

	select {
	case <-c.quitSendRoutine:
		// already quit via FlushStop or OnStop
		return true
	default:
	}

	c.BaseService.OnStop()
	c.flushTimer.Stop()
	c.pingTimer.Stop()
	c.chStatsTimer.Stop()

	close(c.quitSendRoutine)
	return false
}

// FlushStop replicates the logic of OnStop.
// It additionally ensures that all successful
// .Send() calls will get flushed before closing
// the connection.
func (c *MConnection) FlushStop() {
	if c.stopServices() {
		return
	}

	// this block is unique to FlushStop
	{
		// wait until the sendRoutine exits
		// so we dont race on calling sendSomePacketMsgs
		<-c.doneSendRoutine

		// Send and flush all pending msgs.
		// By now, IsRunning == false,
		// so any concurrent attempts to send will fail.
		// Since sendRoutine has exited, we can call this
		// safely
		eof := c.sendSomePacketMsgs()
		for !eof {
			eof = c.sendSomePacketMsgs()
		}
		c.flush()

		// Now we can close the connection
	}

	c.conn.Close() // nolint: errcheck

	// We can't close pong safely here because
	// recvRoutine may write to it after we've stopped.
	// Though it doesn't need to get closed at all,
	// we close it @ recvRoutine.

	// c.Stop()
}

// OnStop implements BaseService
func (c *MConnection) OnStop() {
	if c.stopServices() {
		return
	}

	c.conn.Close() // nolint: errcheck

	// We can't close pong safely here because
	// recvRoutine may write to it after we've stopped.
	// Though it doesn't need to get closed at all,
	// we close it @ recvRoutine.
}

func (c *MConnection) String() string {
	return fmt.Sprintf("MConn{%v}", c.conn.RemoteAddr())
}

func (c *MConnection) flush() {
	c.Logger.Debug("Flush", "conn", c)
	err := c.bufConnWriter.Flush()
	if err != nil {
		c.Logger.Error("MConnection flush failed", "err", err)
	}
}

// Catch panics, usually caused by remote disconnects.
func (c *MConnection) _recover() {
	if r := recover(); r != nil {
		err := cmn.ErrorWrap(r, "recovered panic in MConnection")
		c.Logger.Error("MConnection flush failed", "err", debug.Stack())
		c.stopForError(err)
	}
}

func (c *MConnection) stopForError(r interface{}) {
	c.Stop()
	if atomic.CompareAndSwapUint32(&c.errored, 0, 1) {
		if c.onError != nil {
			c.onError(r)
		}
	}
}

// Queues a message to be sent to channel.
func (c *MConnection) Send(chID byte, msgBytes []byte) bool {
	if !c.IsRunning() {
		return false
	}

	c.Logger.Debug("Send", "channel", chID, "conn", c, "msgBytes", fmt.Sprintf("%X", msgBytes))

	// Send message to channel.
	channel, ok := c.channelsIdx[chID]
	if !ok {
		c.Logger.Error(fmt.Sprintf("Cannot send bytes, unknown channel %X", chID))
		return false
	}

	success := channel.sendBytes(msgBytes)
	if success {
		// Wake up sendRoutine if necessary
		select {
		case c.send <- struct{}{}:
		default:
		}
	} else {
		c.Logger.Debug("Send failed", "channel", chID, "conn", c, "msgBytes", fmt.Sprintf("%X", msgBytes))
	}
	return success
}

// Queues a message to be sent to channel.
// Nonblocking, returns true if successful.
func (c *MConnection) TrySend(chID byte, msgBytes []byte) bool {
	if !c.IsRunning() {
		return false
	}

	c.Logger.Debug("TrySend", "channel", chID, "conn", c, "msgBytes", fmt.Sprintf("%X", msgBytes))

	// Send message to channel.
	channel, ok := c.channelsIdx[chID]
	if !ok {
		c.Logger.Error(fmt.Sprintf("Cannot send bytes, unknown channel %X", chID))
		return false
	}

	ok = channel.trySendBytes(msgBytes)
	if ok {
		// Wake up sendRoutine if necessary
		select {
		case c.send <- struct{}{}:
		default:
		}
	}

	return ok
}

// CanSend returns true if you can send more data onto the chID, false
// otherwise. Use only as a heuristic.
func (c *MConnection) CanSend(chID byte) bool {
	if !c.IsRunning() {
		return false
	}

	channel, ok := c.channelsIdx[chID]
	if !ok {
		c.Logger.Error(fmt.Sprintf("Unknown channel %X", chID))
		return false
	}
	return channel.canSend()
}

// sendRoutine polls for packets to send from channels.
func (c *MConnection) sendRoutine() {
	defer c._recover()

FOR_LOOP:
	for {
		var _n int64
		var err error
	SELECTION:
		select {
		case <-c.flushTimer.Ch:
			// NOTE: flushTimer.Set() must be called every time
			// something is written to .bufConnWriter.
			c.flush()
		case <-c.chStatsTimer.Chan():
			for _, channel := range c.channels {
				channel.updateStats()
			}
		case <-c.pingTimer.Chan():
			c.Logger.Debug("Send Ping")
			_n, err = cdc.MarshalBinaryLengthPrefixedWriter(c.bufConnWriter, PacketPing{})
			if err != nil {
				break SELECTION
			}
			c.sendMonitor.Update(int(_n))
			c.Logger.Debug("Starting pong timer", "dur", c.config.PongTimeout)
			c.pongTimer = time.AfterFunc(c.config.PongTimeout, func() {
				select {
				case c.pongTimeoutCh <- true:
				default:
				}
			})
			c.flush()
		case timeout := <-c.pongTimeoutCh:
			if timeout {
				c.Logger.Debug("Pong timeout")
				err = errors.New("pong timeout")
			} else {
				c.stopPongTimer()
			}
		case <-c.pong:
			c.Logger.Debug("Send Pong")
			_n, err = cdc.MarshalBinaryLengthPrefixedWriter(c.bufConnWriter, PacketPong{})
			if err != nil {
				break SELECTION
			}
			c.sendMonitor.Update(int(_n))
			c.flush()
		case <-c.quitSendRoutine:
			break FOR_LOOP
		case <-c.send:
			// Send some PacketMsgs
			eof := c.sendSomePacketMsgs()
			if !eof {
				// Keep sendRoutine awake.
				select {
				case c.send <- struct{}{}:
				default:
				}
			}
		}

		if !c.IsRunning() {
			break FOR_LOOP
		}
		if err != nil {
			c.Logger.Error("Connection failed @ sendRoutine", "conn", c, "err", err)
			c.stopForError(err)
			break FOR_LOOP
		}
	}

	// Cleanup
	c.stopPongTimer()
	close(c.doneSendRoutine)
}

// Returns true if messages from channels were exhausted.
// Blocks in accordance to .sendMonitor throttling.
func (c *MConnection) sendSomePacketMsgs() bool {
	// Block until .sendMonitor says we can write.
	// Once we're ready we send more than we asked for,
	// but amortized it should even out.
	c.sendMonitor.Limit(c._maxPacketMsgSize, atomic.LoadInt64(&c.config.SendRate), true)

	// Now send some PacketMsgs.
	for i := 0; i < numBatchPacketMsgs; i++ {
		if c.sendPacketMsg() {
			return true
		}
	}
	return false
}

// Returns true if messages from channels were exhausted.
func (c *MConnection) sendPacketMsg() bool {
	// Choose a channel to create a PacketMsg from.
	// The chosen channel will be the one whose recentlySent/priority is the least.
	var leastRatio float32 = math.MaxFloat32
	var leastChannel *Channel
	for _, channel := range c.channels {
		// If nothing to send, skip this channel
		if !channel.isSendPending() {
			continue
		}
		// Get ratio, and keep track of lowest ratio.
		ratio := float32(channel.recentlySent) / float32(channel.desc.Priority)
		if ratio < leastRatio {
			leastRatio = ratio
			leastChannel = channel
		}
	}

	// Nothing to send?
	if leastChannel == nil {
		return true
	}
	// c.Logger.Info("Found a msgPacket to send")

	// Make & send a PacketMsg from this channel
	_n, err := leastChannel.writePacketMsgTo(c.bufConnWriter)
	if err != nil {
		c.Logger.Error("Failed to write PacketMsg", "err", err)
		c.stopForError(err)
		return true
	}
	c.sendMonitor.Update(int(_n))
	c.flushTimer.Set()
	return false
}

// recvRoutine reads PacketMsgs and reconstructs the message using the channels' "recving" buffer.
// After a whole message has been assembled, it's pushed to onReceive().
// Blocks depending on how the connection is throttled.
// Otherwise, it never blocks.
func (c *MConnection) recvRoutine() {
	defer c._recover()

FOR_LOOP:
	for {
		// Block until .recvMonitor says we can read.
		c.recvMonitor.Limit(c._maxPacketMsgSize, atomic.LoadInt64(&c.config.RecvRate), true)

		// Peek into bufConnReader for debugging
		/*
			if numBytes := c.bufConnReader.Buffered(); numBytes > 0 {
				bz, err := c.bufConnReader.Peek(cmn.MinInt(numBytes, 100))
				if err == nil {
					// return
				} else {
					c.Logger.Debug("Error peeking connection buffer", "err", err)
					// return nil
				}
				c.Logger.Info("Peek connection buffer", "numBytes", numBytes, "bz", bz)
			}
		*/

		// Read packet type
		var packet Packet
		var _n int64
		var err error
		_n, err = cdc.UnmarshalBinaryLengthPrefixedReader(c.bufConnReader, &packet, int64(c._maxPacketMsgSize))
		c.recvMonitor.Update(int(_n))
		if err != nil {
			if c.IsRunning() {
				c.Logger.Error("Connection failed @ recvRoutine (reading byte)", "conn", c, "err", err)
				c.stopForError(err)
			}
			break FOR_LOOP
		}

		// Read more depending on packet type.
		switch pkt := packet.(type) {
		case PacketPing:
			// TODO: prevent abuse, as they cause flush()'s.
			// https://github.com/tendermint/tendermint/issues/1190
			c.Logger.Debug("Receive Ping")
			select {
			case c.pong <- struct{}{}:
			default:
				// never block
			}
		case PacketPong:
			c.Logger.Debug("Receive Pong")
			select {
			case c.pongTimeoutCh <- false:
			default:
				// never block
			}
		case PacketMsg:
			channel, ok := c.channelsIdx[pkt.ChannelID]
			if !ok || channel == nil {
				err := fmt.Errorf("Unknown channel %X", pkt.ChannelID)
				c.Logger.Error("Connection failed @ recvRoutine", "conn", c, "err", err)
				c.stopForError(err)
				break FOR_LOOP
			}

			msgBytes, err := channel.recvPacketMsg(pkt)
			if err != nil {
				if c.IsRunning() {
					c.Logger.Error("Connection failed @ recvRoutine", "conn", c, "err", err)
					c.stopForError(err)
				}
				break FOR_LOOP
			}
			if msgBytes != nil {
				c.Logger.Debug("Received bytes", "chID", pkt.ChannelID, "msgBytes", fmt.Sprintf("%X", msgBytes))
				// NOTE: This means the reactor.Receive runs in the same thread as the p2p recv routine
				// except the mempool actually is using an asynchronus Receive() to prevent jamming requests
				// stopping block producing (tested via )

				// this copy is due to the underlying memory is shared, and causes problem for async call
				msgCopy := make([]byte, len(msgBytes))
				copy(msgCopy, msgBytes)
				c.onReceive(pkt.ChannelID, msgCopy)
			}
		default:
			err := fmt.Errorf("Unknown message type %v", reflect.TypeOf(packet))
			c.Logger.Error("Connection failed @ recvRoutine", "conn", c, "err", err)
			c.stopForError(err)
			break FOR_LOOP
		}
	}

	// Cleanup
	close(c.pong)
	for range c.pong {
		// Drain
	}
}

// not goroutine-safe
func (c *MConnection) stopPongTimer() {
	if c.pongTimer != nil {
		_ = c.pongTimer.Stop()
		c.pongTimer = nil
	}
}

// maxPacketMsgSize returns a maximum size of PacketMsg, including the overhead
// of amino encoding.
func (c *MConnection) maxPacketMsgSize() int {
	return len(cdc.MustMarshalBinaryLengthPrefixed(PacketMsg{
		ChannelID: 0x01,
		EOF:       1,
		Bytes:     make([]byte, c.config.MaxPacketMsgPayloadSize),
	})) + 10 // leave room for changes in amino
}

type ConnectionStatus struct {
	Duration    time.Duration
	SendMonitor flow.Status
	RecvMonitor flow.Status
	Channels    []ChannelStatus
}

type ChannelStatus struct {
	ID                byte
	SendQueueCapacity int
	SendQueueSize     int
	Priority          int
	RecentlySent      int64
}

func (c *MConnection) Status() ConnectionStatus {
	var status ConnectionStatus
	status.Duration = time.Since(c.created)
	status.SendMonitor = c.sendMonitor.Status()
	status.RecvMonitor = c.recvMonitor.Status()
	status.Channels = make([]ChannelStatus, len(c.channels))
	for i, channel := range c.channels {
		status.Channels[i] = ChannelStatus{
			ID:                channel.desc.ID,
			SendQueueCapacity: cap(channel.sendQueue),
			SendQueueSize:     int(atomic.LoadInt32(&channel.sendQueueSize)),
			Priority:          channel.desc.Priority,
			RecentlySent:      atomic.LoadInt64(&channel.recentlySent),
		}
	}
	return status
}

//-----------------------------------------------------------------------------

type ChannelDescriptor struct {
	ID                  byte
	Priority            int
	SendQueueCapacity   int
	RecvBufferCapacity  int
	RecvMessageCapacity int
}

func (chDesc ChannelDescriptor) FillDefaults() (filled ChannelDescriptor) {
	if chDesc.SendQueueCapacity == 0 {
		chDesc.SendQueueCapacity = defaultSendQueueCapacity
	}
	if chDesc.RecvBufferCapacity == 0 {
		chDesc.RecvBufferCapacity = defaultRecvBufferCapacity
	}
	if chDesc.RecvMessageCapacity == 0 {
		chDesc.RecvMessageCapacity = defaultRecvMessageCapacity
	}
	filled = chDesc
	return
}

// TODO: lowercase.
// NOTE: not goroutine-safe.
type Channel struct {
	conn          *MConnection
	desc          ChannelDescriptor
	sendQueue     chan []byte
	sendQueueSize int32 // atomic.
	recving       []byte
	sending       []byte
	recentlySent  int64 // exponential moving average

	maxPacketMsgPayloadSize int

	Logger log.Logger
}

func newChannel(conn *MConnection, desc ChannelDescriptor) *Channel {
	desc = desc.FillDefaults()
	if desc.Priority <= 0 {
		cmn.PanicSanity("Channel default priority must be a positive integer")
	}
	return &Channel{
		conn:                    conn,
		desc:                    desc,
		sendQueue:               make(chan []byte, desc.SendQueueCapacity),
		recving:                 make([]byte, 0, desc.RecvBufferCapacity),
		maxPacketMsgPayloadSize: conn.config.MaxPacketMsgPayloadSize,
	}
}

func (ch *Channel) SetLogger(l log.Logger) {
	ch.Logger = l
}

// Queues message to send to this channel.
// Goroutine-safe
// Times out (and returns false) after defaultSendTimeout
func (ch *Channel) sendBytes(bytes []byte) bool {
	select {
	case ch.sendQueue <- bytes:
		atomic.AddInt32(&ch.sendQueueSize, 1)
		return true
	case <-time.After(defaultSendTimeout):
		return false
	}
}

// Queues message to send to this channel.
// Nonblocking, returns true if successful.
// Goroutine-safe
func (ch *Channel) trySendBytes(bytes []byte) bool {
	select {
	case ch.sendQueue <- bytes:
		atomic.AddInt32(&ch.sendQueueSize, 1)
		return true
	default:
		return false
	}
}

// Goroutine-safe
func (ch *Channel) loadSendQueueSize() (size int) {
	return int(atomic.LoadInt32(&ch.sendQueueSize))
}

// Goroutine-safe
// Use only as a heuristic.
func (ch *Channel) canSend() bool {
	return ch.loadSendQueueSize() < defaultSendQueueCapacity
}

// Returns true if any PacketMsgs are pending to be sent.
// Call before calling nextPacketMsg()
// Goroutine-safe
func (ch *Channel) isSendPending() bool {
	if len(ch.sending) == 0 {
		if len(ch.sendQueue) == 0 {
			return false
		}
		ch.sending = <-ch.sendQueue
	}
	return true
}

// Creates a new PacketMsg to send.
// Not goroutine-safe
func (ch *Channel) nextPacketMsg() PacketMsg {
	packet := PacketMsg{}
	packet.ChannelID = byte(ch.desc.ID)
	maxSize := ch.maxPacketMsgPayloadSize
	packet.Bytes = ch.sending[:cmn.MinInt(maxSize, len(ch.sending))]
	if len(ch.sending) <= maxSize {
		packet.EOF = byte(0x01)
		ch.sending = nil
		atomic.AddInt32(&ch.sendQueueSize, -1) // decrement sendQueueSize
	} else {
		packet.EOF = byte(0x00)
		ch.sending = ch.sending[cmn.MinInt(maxSize, len(ch.sending)):]
	}
	return packet
}

// Writes next PacketMsg to w and updates c.recentlySent.
// Not goroutine-safe
func (ch *Channel) writePacketMsgTo(w io.Writer) (n int64, err error) {
	var packet = ch.nextPacketMsg()
	n, err = cdc.MarshalBinaryLengthPrefixedWriter(w, packet)
	atomic.AddInt64(&ch.recentlySent, n)
	return
}

// Handles incoming PacketMsgs. It returns a message bytes if message is
// complete. NOTE message bytes may change on next call to recvPacketMsg.
// Not goroutine-safe
func (ch *Channel) recvPacketMsg(packet PacketMsg) ([]byte, error) {
	ch.Logger.Debug("Read PacketMsg", "conn", ch.conn, "packet", packet)
	var recvCap, recvReceived = ch.desc.RecvMessageCapacity, len(ch.recving) + len(packet.Bytes)
	if recvCap < recvReceived {
		return nil, fmt.Errorf("Received message exceeds available capacity: %v < %v", recvCap, recvReceived)
	}
	ch.recving = append(ch.recving, packet.Bytes...)
	if packet.EOF == byte(0x01) {
		msgBytes := ch.recving

		// clear the slice without re-allocating.
		// http://stackoverflow.com/questions/16971741/how-do-you-clear-a-slice-in-go
		//   suggests this could be a memory leak, but we might as well keep the memory for the channel until it closes,
		//	at which point the recving slice stops being used and should be garbage collected
		ch.recving = ch.recving[:0] // make([]byte, 0, ch.desc.RecvBufferCapacity)
		return msgBytes, nil
	}
	return nil, nil
}

// Call this periodically to update stats for throttling purposes.
// Not goroutine-safe
func (ch *Channel) updateStats() {
	// Exponential decay of stats.
	// TODO: optimize.
	atomic.StoreInt64(&ch.recentlySent, int64(float64(atomic.LoadInt64(&ch.recentlySent))*0.8))
}

//----------------------------------------
// Packet

type Packet interface {
	AssertIsPacket()
}

func RegisterPacket(cdc *amino.Codec) {
	cdc.RegisterInterface((*Packet)(nil), nil)
	cdc.RegisterConcrete(PacketPing{}, "tendermint/p2p/PacketPing", nil)
	cdc.RegisterConcrete(PacketPong{}, "tendermint/p2p/PacketPong", nil)
	cdc.RegisterConcrete(PacketMsg{}, "tendermint/p2p/PacketMsg", nil)
}

func (_ PacketPing) AssertIsPacket() {}
func (_ PacketPong) AssertIsPacket() {}
func (_ PacketMsg) AssertIsPacket()  {}

type PacketPing struct {
}

type PacketPong struct {
}

type PacketMsg struct {
	ChannelID byte
	EOF       byte // 1 means message ends here.
	Bytes     []byte
}

func (mp PacketMsg) String() string {
	return fmt.Sprintf("PacketMsg{%X:%X T:%X}", mp.ChannelID, mp.Bytes, mp.EOF)
}<|MERGE_RESOLUTION|>--- conflicted
+++ resolved
@@ -8,11 +8,8 @@
 	"math"
 	"net"
 	"reflect"
-<<<<<<< HEAD
+	"runtime/debug"
 	"sync"
-=======
-	"runtime/debug"
->>>>>>> 663ee23e
 	"sync/atomic"
 	"time"
 
