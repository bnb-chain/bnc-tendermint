--- conflicted
+++ resolved
@@ -196,16 +196,10 @@
 		if err != nil {
 			// TxID(msg.Tx) is costly
 			if err == ErrTxInCache {
-<<<<<<< HEAD
-				memR.mempool.metrics.DuplicateTx.With("peer_id", string(src.ID())).Add(1)
-			}
-			memR.Logger.Info("Could not check tx", "tx", txID(msg.Tx), "err", err)
-=======
 				memR.Logger.Debug("Could not check tx", "tx", "err", err)
 			} else {
-				memR.Logger.Info("Could not check tx", "tx", TxID(msg.Tx), "err", err)
-			}
->>>>>>> 84d54d61
+				memR.Logger.Info("Could not check tx", "tx", txID(msg.Tx), "err", err)
+			}
 		}
 		// broadcasting happens from go routines per peer
 	default:
