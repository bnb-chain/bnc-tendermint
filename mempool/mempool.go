package mempool

import (
	"bytes"
	"container/list"
	"crypto/sha256"
	"fmt"
	"sync"
	"sync/atomic"
	"time"

	"github.com/pkg/errors"

	abci "github.com/tendermint/tendermint/abci/types"
	cfg "github.com/tendermint/tendermint/config"
	auto "github.com/tendermint/tendermint/libs/autofile"
	"github.com/tendermint/tendermint/libs/clist"
	cmn "github.com/tendermint/tendermint/libs/common"
	"github.com/tendermint/tendermint/libs/log"
	"github.com/tendermint/tendermint/proxy"
	"github.com/tendermint/tendermint/types"
)

// PreCheckFunc is an optional filter executed before CheckTx and rejects
// transaction if false is returned. An example would be to ensure that a
// transaction doesn't exceeded the block size.
type PreCheckFunc func(types.Tx) error

// PostCheckFunc is an optional filter executed after CheckTx and rejects
// transaction if false is returned. An example would be to ensure a
// transaction doesn't require more gas than available for the block.
type PostCheckFunc func(types.Tx, *abci.ResponseCheckTx) error

// TxInfo are parameters that get passed when attempting to add a tx to the
// mempool.
type TxInfo struct {
	// We don't use p2p.ID here because it's too big. The gain is to store max 2
	// bytes with each tx to identify the sender rather than 20 bytes.
	PeerID uint16
}

/*

The mempool pushes new txs onto the proxyAppConn.
It gets a stream of (req, res) tuples from the proxy.
The mempool stores good txs in a concurrent linked-list.

Multiple concurrent go-routines can traverse this linked-list
safely by calling .NextWait() on each element.

So we have several go-routines:
1. Consensus calling Update() and Reap() synchronously
2. Many mempool reactor's peer routines calling CheckTx()
3. Many mempool reactor's peer routines traversing the txs linked list
4. Another goroutine calling GarbageCollectTxs() periodically

To manage these goroutines, there are three methods of locking.
1. Mutations to the linked-list is protected by an internal mtx (CList is goroutine-safe)
2. Mutations to the linked-list elements are atomic
3. CheckTx() calls can be paused upon Update() and Reap(), protected by .proxyMtx

Garbage collection of old elements from mempool.txs is handlde via
the DetachPrev() call, which makes old elements not reachable by
peer broadcastTxRoutine() automatically garbage collected.

TODO: Better handle abci client errors. (make it automatically handle connection errors)

*/

var (
	// ErrTxInCache is returned to the client if we saw tx earlier
	ErrTxInCache = errors.New("Tx already exists in cache")

	// ErrTxTooLarge means the tx is too big to be sent in a message to other peers
	ErrTxTooLarge = fmt.Errorf("Tx too large. Max size is %d", maxTxSize)
)

// ErrMempoolIsFull means Tendermint & an application can't handle that much load
type ErrMempoolIsFull struct {
	numTxs int
	maxTxs int

	txsBytes    int64
	maxTxsBytes int64
}

func (e ErrMempoolIsFull) Error() string {
	return fmt.Sprintf(
		"Mempool is full: number of txs %d (max: %d), total txs bytes %d (max: %d)",
		e.numTxs, e.maxTxs,
		e.txsBytes, e.maxTxsBytes)
}

// ErrPreCheck is returned when tx is too big
type ErrPreCheck struct {
	Reason error
}

func (e ErrPreCheck) Error() string {
	return e.Reason.Error()
}

// IsPreCheckError returns true if err is due to pre check failure.
func IsPreCheckError(err error) bool {
	_, ok := err.(ErrPreCheck)
	return ok
}

// PreCheckAminoMaxBytes checks that the size of the transaction plus the amino
// overhead is smaller or equal to the expected maxBytes.
func PreCheckAminoMaxBytes(maxBytes int64) PreCheckFunc {
	return func(tx types.Tx) error {
		// We have to account for the amino overhead in the tx size as well
		// NOTE: fieldNum = 1 as types.Block.Data contains Txs []Tx as first field.
		// If this field order ever changes this needs to updated here accordingly.
		// NOTE: if some []Tx are encoded without a parenting struct, the
		// fieldNum is also equal to 1.
		aminoOverhead := types.ComputeAminoOverhead(tx, 1)
		txSize := int64(len(tx)) + aminoOverhead
		if txSize > maxBytes {
			return fmt.Errorf("Tx size (including amino overhead) is too big: %d, max: %d",
				txSize, maxBytes)
		}
		return nil
	}
}

// PostCheckMaxGas checks that the wanted gas is smaller or equal to the passed
// maxGas. Returns nil if maxGas is -1.
func PostCheckMaxGas(maxGas int64) PostCheckFunc {
	return func(tx types.Tx, res *abci.ResponseCheckTx) error {
		if maxGas == -1 {
			return nil
		}
		if res.GasWanted < 0 {
			return fmt.Errorf("gas wanted %d is negative",
				res.GasWanted)
		}
		if res.GasWanted > maxGas {
			return fmt.Errorf("gas wanted %d is greater than max gas %d",
				res.GasWanted, maxGas)
		}
		return nil
	}
}

// TxID is the hex encoded hash of the bytes as a types.Tx.
func TxID(tx []byte) string {
	return fmt.Sprintf("%X", types.Tx(tx).Hash())
}

// txKey is the fixed length array sha256 hash used as the key in maps.
func txKey(tx types.Tx) [sha256.Size]byte {
	return sha256.Sum256(tx)
}

// Mempool is an ordered in-memory pool for transactions before they are proposed in a consensus
// round. Transaction validity is checked using the CheckTx abci message before the transaction is
// added to the pool. The Mempool uses a concurrent list structure for storing transactions that
// can be efficiently accessed by multiple concurrent readers.
type Mempool struct {
	config *cfg.MempoolConfig

<<<<<<< HEAD
	proxyLowMtx          sync.Mutex
	proxyNextMtx         sync.Mutex
	proxyBlockingMtx     sync.Mutex
	proxyAppConn         proxy.AppConnMempool
	txs                  *clist.CList    // concurrent linked-list of good txs
	height               int64           // the last block Update()'d to
	rechecking           int32           // for re-checking filtered txs on Update()
	recheckCursor        *clist.CElement // next expected response
	recheckEnd           *clist.CElement // re-checking stops here
=======
	proxyMtx     sync.Mutex
	proxyAppConn proxy.AppConnMempool
	txs          *clist.CList // concurrent linked-list of good txs
	preCheck     PreCheckFunc
	postCheck    PostCheckFunc

	// Track whether we're rechecking txs.
	// These are not protected by a mutex and are expected to be mutated
	// in serial (ie. by abci responses which are called in serial).
	recheckCursor *clist.CElement // next expected response
	recheckEnd    *clist.CElement // re-checking stops here

	// notify listeners (ie. consensus) when txs are available
>>>>>>> d2eab536
	notifiedTxsAvailable bool
	txsAvailable         chan struct{} // fires once for each height, when the mempool is not empty

	// Map for quick access to txs to record sender in CheckTx.
	// txsMap: txKey -> CElement
	txsMap sync.Map

	// Atomic integers
	height     int64 // the last block Update()'d to
	rechecking int32 // for re-checking filtered txs on Update()
	txsBytes   int64 // total size of mempool, in bytes

	// Keep a cache of already-seen txs.
	// This reduces the pressure on the proxyApp.
	cache txCache

	// A log of mempool txs
	wal *auto.AutoFile

	logger log.Logger

	metrics *Metrics
}

// MempoolOption sets an optional parameter on the Mempool.
type MempoolOption func(*Mempool)

// NewMempool returns a new Mempool with the given configuration and connection to an application.
func NewMempool(
	config *cfg.MempoolConfig,
	proxyAppConn proxy.AppConnMempool,
	height int64,
	options ...MempoolOption,
) *Mempool {
	mempool := &Mempool{
		config:        config,
		proxyAppConn:  proxyAppConn,
		txs:           clist.New(),
		height:        height,
		rechecking:    0,
		recheckCursor: nil,
		recheckEnd:    nil,
		logger:        log.NewNopLogger(),
		metrics:       NopMetrics(),
	}
	if config.CacheSize > 0 {
		mempool.cache = newMapTxCache(config.CacheSize)
	} else {
		mempool.cache = nopTxCache{}
	}
	proxyAppConn.SetResponseCallback(mempool.globalCb)
	for _, option := range options {
		option(mempool)
	}
	return mempool
}

// EnableTxsAvailable initializes the TxsAvailable channel,
// ensuring it will trigger once every height when transactions are available.
// NOTE: not thread safe - should only be called once, on startup
func (mem *Mempool) EnableTxsAvailable() {
	mem.txsAvailable = make(chan struct{}, 1)
}

// SetLogger sets the Logger.
func (mem *Mempool) SetLogger(l log.Logger) {
	mem.logger = l
}

// WithPreCheck sets a filter for the mempool to reject a tx if f(tx) returns
// false. This is ran before CheckTx.
func WithPreCheck(f PreCheckFunc) MempoolOption {
	return func(mem *Mempool) { mem.preCheck = f }
}

// WithPostCheck sets a filter for the mempool to reject a tx if f(tx) returns
// false. This is ran after CheckTx.
func WithPostCheck(f PostCheckFunc) MempoolOption {
	return func(mem *Mempool) { mem.postCheck = f }
}

// WithMetrics sets the metrics.
func WithMetrics(metrics *Metrics) MempoolOption {
	return func(mem *Mempool) { mem.metrics = metrics }
}

// InitWAL creates a directory for the WAL file and opens a file itself.
//
// *panics* if can't create directory or open file.
// *not thread safe*
func (mem *Mempool) InitWAL() {
	walDir := mem.config.WalDir()
	err := cmn.EnsureDir(walDir, 0700)
	if err != nil {
		panic(errors.Wrap(err, "Error ensuring Mempool WAL dir"))
	}
	af, err := auto.OpenAutoFile(walDir + "/wal")
	if err != nil {
		panic(errors.Wrap(err, "Error opening Mempool WAL file"))
	}
	mem.wal = af
}

// CloseWAL closes and discards the underlying WAL file.
// Any further writes will not be relayed to disk.
func (mem *Mempool) CloseWAL() {
	mem.Lock()
	defer mem.Unlock()

	if err := mem.wal.Close(); err != nil {
		mem.logger.Error("Error closing WAL", "err", err)
	}
	mem.wal = nil
}

// Lock locks the mempool. The consensus must be able to hold lock to safely update.
func (mem *Mempool) Lock() {
	mem.proxyNextMtx.Lock()
	mem.proxyBlockingMtx.Lock()
	mem.proxyNextMtx.Unlock()
}

// Unlock unlocks the mempool.
func (mem *Mempool) Unlock() {
	mem.proxyBlockingMtx.Unlock()
}

//LockLow uses triple mutex to low the priority of CheckTx()
func (mem *Mempool) LockLow() {
	mem.proxyLowMtx.Lock()
	mem.proxyNextMtx.Lock()
	mem.proxyBlockingMtx.Lock()
	mem.proxyNextMtx.Unlock()
}

func (mem *Mempool) UnlockLow() {
	mem.proxyBlockingMtx.Unlock()
	mem.proxyLowMtx.Unlock()
}

// Size returns the number of transactions in the mempool.
func (mem *Mempool) Size() int {
	return mem.txs.Len()
}

// TxsBytes returns the total size of all txs in the mempool.
func (mem *Mempool) TxsBytes() int64 {
	return atomic.LoadInt64(&mem.txsBytes)
}

// FlushAppConn flushes the mempool connection to ensure async reqResCb calls are
// done. E.g. from CheckTx.
func (mem *Mempool) FlushAppConn() error {
	return mem.proxyAppConn.FlushSync()
}

// Flush removes all transactions from the mempool and cache
func (mem *Mempool) Flush() {
	mem.Lock()
	defer mem.Unlock()

	mem.cache.Reset()

	for e := mem.txs.Front(); e != nil; e = e.Next() {
		mem.txs.Remove(e)
		e.DetachPrev()
	}

	mem.txsMap = sync.Map{}
	_ = atomic.SwapInt64(&mem.txsBytes, 0)
}

// TxsFront returns the first transaction in the ordered list for peer
// goroutines to call .NextWait() on.
func (mem *Mempool) TxsFront() *clist.CElement {
	return mem.txs.Front()
}

// TxsWaitChan returns a channel to wait on transactions. It will be closed
// once the mempool is not empty (ie. the internal `mem.txs` has at least one
// element)
func (mem *Mempool) TxsWaitChan() <-chan struct{} {
	return mem.txs.WaitChan()
}

// CheckTx executes a new transaction against the application to determine its validity
// and whether it should be added to the mempool.
// It blocks if we're waiting on Update() or Reap().
// cb: A callback from the CheckTx command.
//     It gets called from another goroutine.
// CONTRACT: Either cb will get called, or err returned.
func (mem *Mempool) CheckTx(tx types.Tx, cb func(*abci.Response)) (err error) {
<<<<<<< HEAD
	mem.LockLow()
=======
	return mem.CheckTxWithInfo(tx, cb, TxInfo{PeerID: UnknownPeerID})
}

// CheckTxWithInfo performs the same operation as CheckTx, but with extra meta data about the tx.
// Currently this metadata is the peer who sent it,
// used to prevent the tx from being gossiped back to them.
func (mem *Mempool) CheckTxWithInfo(tx types.Tx, cb func(*abci.Response), txInfo TxInfo) (err error) {
	mem.proxyMtx.Lock()
>>>>>>> d2eab536
	// use defer to unlock mutex because application (*local client*) might panic
	defer mem.UnlockLow()

	var (
		memSize  = mem.Size()
		txsBytes = mem.TxsBytes()
	)
	if memSize >= mem.config.Size ||
		int64(len(tx))+txsBytes > mem.config.MaxTxsBytes {
		return ErrMempoolIsFull{
			memSize, mem.config.Size,
			txsBytes, mem.config.MaxTxsBytes}
	}

	// The size of the corresponding amino-encoded TxMessage
	// can't be larger than the maxMsgSize, otherwise we can't
	// relay it to peers.
	if len(tx) > maxTxSize {
		return ErrTxTooLarge
	}

	if mem.preCheck != nil {
		if err := mem.preCheck(tx); err != nil {
			return ErrPreCheck{err}
		}
	}

	// CACHE
	if !mem.cache.Push(tx) {
		// Record a new sender for a tx we've already seen.
		// Note it's possible a tx is still in the cache but no longer in the mempool
		// (eg. after committing a block, txs are removed from mempool but not cache),
		// so we only record the sender for txs still in the mempool.
		if e, ok := mem.txsMap.Load(txKey(tx)); ok {
			memTx := e.(*clist.CElement).Value.(*mempoolTx)
			if _, loaded := memTx.senders.LoadOrStore(txInfo.PeerID, true); loaded {
				// TODO: consider punishing peer for dups,
				// its non-trivial since invalid txs can become valid,
				// but they can spam the same tx with little cost to them atm.
			}
		}

		return ErrTxInCache
	}
	// END CACHE

	// WAL
	if mem.wal != nil {
		// TODO: Notify administrators when WAL fails
		_, err := mem.wal.Write([]byte(tx))
		if err != nil {
			mem.logger.Error("Error writing to WAL", "err", err)
		}
		_, err = mem.wal.Write([]byte("\n"))
		if err != nil {
			mem.logger.Error("Error writing to WAL", "err", err)
		}
	}
	// END WAL

	// NOTE: proxyAppConn may error if tx buffer is full
	if err = mem.proxyAppConn.Error(); err != nil {
		return err
	}

	reqRes := mem.proxyAppConn.CheckTxAsync(tx)
	reqRes.SetCallback(mem.reqResCb(tx, txInfo.PeerID, cb))

	return nil
}

// Global callback that will be called after every ABCI response.
// Having a single global callback avoids needing to set a callback for each request.
// However, processing the checkTx response requires the peerID (so we can track which txs we heard from who),
// and peerID is not included in the ABCI request, so we have to set request-specific callbacks that
// include this information. If we're not in the midst of a recheck, this function will just return,
// so the request specific callback can do the work.
// When rechecking, we don't need the peerID, so the recheck callback happens here.
func (mem *Mempool) globalCb(req *abci.Request, res *abci.Response) {
	if mem.recheckCursor == nil {
		return
	}

	mem.metrics.RecheckTimes.Add(1)
	mem.resCbRecheck(req, res)

	// update metrics
	mem.metrics.Size.Set(float64(mem.Size()))
}

// Request specific callback that should be set on individual reqRes objects
// to incorporate local information when processing the response.
// This allows us to track the peer that sent us this tx, so we can avoid sending it back to them.
// NOTE: alternatively, we could include this information in the ABCI request itself.
//
// External callers of CheckTx, like the RPC, can also pass an externalCb through here that is called
// when all other response processing is complete.
//
// Used in CheckTxWithInfo to record PeerID who sent us the tx.
func (mem *Mempool) reqResCb(tx []byte, peerID uint16, externalCb func(*abci.Response)) func(res *abci.Response) {
	return func(res *abci.Response) {
		if mem.recheckCursor != nil {
			// this should never happen
			panic("recheck cursor is not nil in reqResCb")
		}

		mem.resCbFirstTime(tx, peerID, res)

		// update metrics
		mem.metrics.Size.Set(float64(mem.Size()))

		// passed in by the caller of CheckTx, eg. the RPC
		if externalCb != nil {
			externalCb(res)
		}
	}
}

// Called from:
//  - resCbFirstTime (lock not held) if tx is valid
func (mem *Mempool) addTx(memTx *mempoolTx) {
	e := mem.txs.PushBack(memTx)
	mem.txsMap.Store(txKey(memTx.tx), e)
	atomic.AddInt64(&mem.txsBytes, int64(len(memTx.tx)))
	mem.metrics.TxSizeBytes.Observe(float64(len(memTx.tx)))
}

// Called from:
//  - Update (lock held) if tx was committed
// 	- resCbRecheck (lock not held) if tx was invalidated
func (mem *Mempool) removeTx(tx types.Tx, elem *clist.CElement, removeFromCache bool) {
	mem.txs.Remove(elem)
	elem.DetachPrev()
	mem.txsMap.Delete(txKey(tx))
	atomic.AddInt64(&mem.txsBytes, int64(-len(tx)))

	if removeFromCache {
		mem.cache.Remove(tx)
	}
}

// callback, which is called after the app checked the tx for the first time.
//
// The case where the app checks the tx for the second and subsequent times is
// handled by the resCbRecheck callback.
func (mem *Mempool) resCbFirstTime(tx []byte, peerID uint16, res *abci.Response) {
	switch r := res.Value.(type) {
	case *abci.Response_CheckTx:
		var postCheckErr error
		if mem.postCheck != nil {
			postCheckErr = mem.postCheck(tx, r.CheckTx)
		}
		if (r.CheckTx.Code == abci.CodeTypeOK) && postCheckErr == nil {
			memTx := &mempoolTx{
				height:    mem.height,
				gasWanted: r.CheckTx.GasWanted,
				tx:        tx,
			}
			memTx.senders.Store(peerID, true)
			mem.addTx(memTx)
			mem.logger.Info("Added good transaction",
				"tx", TxID(tx),
				"res", r,
				"height", memTx.height,
				"total", mem.Size(),
			)
			mem.notifyTxsAvailable()
		} else {
			// ignore bad transaction
			mem.logger.Info("Rejected bad transaction", "tx", TxID(tx), "res", r, "err", postCheckErr)
			mem.metrics.FailedTxs.Add(1)
			// remove from cache (it might be good later)
			mem.cache.Remove(tx)
		}
	default:
		// ignore other messages
	}
}

// callback, which is called after the app rechecked the tx.
//
// The case where the app checks the tx for the first time is handled by the
// resCbFirstTime callback.
func (mem *Mempool) resCbRecheck(req *abci.Request, res *abci.Response) {
	switch r := res.Value.(type) {
	case *abci.Response_CheckTx:
		tx := req.GetCheckTx().Tx
		memTx := mem.recheckCursor.Value.(*mempoolTx)
		if !bytes.Equal(tx, memTx.tx) {
			panic(fmt.Sprintf(
				"Unexpected tx response from proxy during recheck\nExpected %X, got %X",
				memTx.tx,
				tx))
		}
		var postCheckErr error
		if mem.postCheck != nil {
			postCheckErr = mem.postCheck(tx, r.CheckTx)
		}
		if (r.CheckTx.Code == abci.CodeTypeOK) && postCheckErr == nil {
			// Good, nothing to do.
		} else {
			// Tx became invalidated due to newly committed block.
			mem.logger.Info("Tx is no longer valid", "tx", TxID(tx), "res", r, "err", postCheckErr)
			// NOTE: we remove tx from the cache because it might be good later
			mem.removeTx(tx, mem.recheckCursor, true)
		}
		if mem.recheckCursor == mem.recheckEnd {
			mem.recheckCursor = nil
		} else {
			mem.recheckCursor = mem.recheckCursor.Next()
		}
		if mem.recheckCursor == nil {
			// Done!
			atomic.StoreInt32(&mem.rechecking, 0)
			mem.logger.Info("Done rechecking txs")

			// incase the recheck removed all txs
			if mem.Size() > 0 {
				mem.notifyTxsAvailable()
			}
		}
	default:
		// ignore other messages
	}
}

// TxsAvailable returns a channel which fires once for every height,
// and only when transactions are available in the mempool.
// NOTE: the returned channel may be nil if EnableTxsAvailable was not called.
func (mem *Mempool) TxsAvailable() <-chan struct{} {
	return mem.txsAvailable
}

func (mem *Mempool) notifyTxsAvailable() {
	if mem.Size() == 0 {
		panic("notified txs available but mempool is empty!")
	}
	if mem.txsAvailable != nil && !mem.notifiedTxsAvailable {
		// channel cap is 1, so this will send once
		mem.notifiedTxsAvailable = true
		select {
		case mem.txsAvailable <- struct{}{}:
		default:
		}
	}
}

// ReapMaxBytesMaxGas reaps transactions from the mempool up to maxBytes bytes total
// with the condition that the total gasWanted must be less than maxGas.
// If both maxes are negative, there is no cap on the size of all returned
// transactions (~ all available transactions).
func (mem *Mempool) ReapMaxBytesMaxGas(maxBytes, maxGas int64) types.Txs {
	mem.Lock()
	defer mem.Unlock()

	for atomic.LoadInt32(&mem.rechecking) > 0 {
		// TODO: Something better?
		time.Sleep(time.Millisecond * 10)
	}

	var totalBytes int64
	var totalGas int64
	// TODO: we will get a performance boost if we have a good estimate of avg
	// size per tx, and set the initial capacity based off of that.
	// txs := make([]types.Tx, 0, cmn.MinInt(mem.txs.Len(), max/mem.avgTxSize))
	txs := make([]types.Tx, 0, mem.txs.Len())
	for e := mem.txs.Front(); e != nil; e = e.Next() {
		memTx := e.Value.(*mempoolTx)
		// Check total size requirement
		aminoOverhead := types.ComputeAminoOverhead(memTx.tx, 1)
		if maxBytes > -1 && totalBytes+int64(len(memTx.tx))+aminoOverhead > maxBytes {
			return txs
		}
		totalBytes += int64(len(memTx.tx)) + aminoOverhead
		// Check total gas requirement.
		// If maxGas is negative, skip this check.
		// Since newTotalGas < masGas, which
		// must be non-negative, it follows that this won't overflow.
		newTotalGas := totalGas + memTx.gasWanted
		if maxGas > -1 && newTotalGas > maxGas {
			return txs
		}
		totalGas = newTotalGas
		txs = append(txs, memTx.tx)
	}
	return txs
}

// ReapMaxTxs reaps up to max transactions from the mempool.
// If max is negative, there is no cap on the size of all returned
// transactions (~ all available transactions).
func (mem *Mempool) ReapMaxTxs(max int) types.Txs {
	mem.Lock()
	defer mem.Unlock()

	if max < 0 {
		max = mem.txs.Len()
	}

	for atomic.LoadInt32(&mem.rechecking) > 0 {
		// TODO: Something better?
		time.Sleep(time.Millisecond * 10)
	}

	txs := make([]types.Tx, 0, cmn.MinInt(mem.txs.Len(), max))
	for e := mem.txs.Front(); e != nil && len(txs) <= max; e = e.Next() {
		memTx := e.Value.(*mempoolTx)
		txs = append(txs, memTx.tx)
	}
	return txs
}

// Update informs the mempool that the given txs were committed and can be discarded.
// NOTE: this should be called *after* block is committed by consensus.
// NOTE: unsafe; Lock/Unlock must be managed by caller
func (mem *Mempool) Update(
	height int64,
	txs types.Txs,
	preCheck PreCheckFunc,
	postCheck PostCheckFunc,
) error {
	// Set height
	mem.height = height
	mem.notifiedTxsAvailable = false

	if preCheck != nil {
		mem.preCheck = preCheck
	}
	if postCheck != nil {
		mem.postCheck = postCheck
	}

	// Add committed transactions to cache (if missing).
	for _, tx := range txs {
		_ = mem.cache.Push(tx)
	}

	// Remove committed transactions.
	txsLeft := mem.removeTxs(txs)

	// Either recheck non-committed txs to see if they became invalid
	// or just notify there're some txs left.
	if len(txsLeft) > 0 {
		if mem.config.Recheck {
			mem.logger.Info("Recheck txs", "numtxs", len(txsLeft), "height", height)
			mem.recheckTxs(txsLeft)
			// At this point, mem.txs are being rechecked.
			// mem.recheckCursor re-scans mem.txs and possibly removes some txs.
			// Before mem.Reap(), we should wait for mem.recheckCursor to be nil.
		} else {
			mem.notifyTxsAvailable()
		}
	}

	// Update metrics
	mem.metrics.Size.Set(float64(mem.Size()))

	return nil
}

func (mem *Mempool) removeTxs(txs types.Txs) []types.Tx {
	// Build a map for faster lookups.
	txsMap := make(map[string]struct{}, len(txs))
	for _, tx := range txs {
		txsMap[string(tx)] = struct{}{}
	}

	txsLeft := make([]types.Tx, 0, mem.txs.Len())
	for e := mem.txs.Front(); e != nil; e = e.Next() {
		memTx := e.Value.(*mempoolTx)
		// Remove the tx if it's already in a block.
		if _, ok := txsMap[string(memTx.tx)]; ok {
			// NOTE: we don't remove committed txs from the cache.
			mem.removeTx(memTx.tx, e, false)

			continue
		}
		txsLeft = append(txsLeft, memTx.tx)
	}
	return txsLeft
}

// NOTE: pass in txs because mem.txs can mutate concurrently.
func (mem *Mempool) recheckTxs(txs []types.Tx) {
	if len(txs) == 0 {
		return
	}
	atomic.StoreInt32(&mem.rechecking, 1)
	mem.recheckCursor = mem.txs.Front()
	mem.recheckEnd = mem.txs.Back()

	// Push txs to proxyAppConn
	// NOTE: globalCb may be called concurrently.
	for _, tx := range txs {
		mem.proxyAppConn.ReCheckTxAsync(tx)
	}
	mem.proxyAppConn.FlushAsync()
}

//--------------------------------------------------------------------------------

// mempoolTx is a transaction that successfully ran
type mempoolTx struct {
	height    int64    // height that this tx had been validated in
	gasWanted int64    // amount of gas this tx states it will require
	tx        types.Tx //

	// ids of peers who've sent us this tx (as a map for quick lookups).
	// senders: PeerID -> bool
	senders sync.Map
}

// Height returns the height for this transaction
func (memTx *mempoolTx) Height() int64 {
	return atomic.LoadInt64(&memTx.height)
}

//--------------------------------------------------------------------------------

type txCache interface {
	Reset()
	Push(tx types.Tx) bool
	Remove(tx types.Tx)
}

// mapTxCache maintains a LRU cache of transactions. This only stores the hash
// of the tx, due to memory concerns.
type mapTxCache struct {
	mtx  sync.Mutex
	size int
	map_ map[[sha256.Size]byte]*list.Element
	list *list.List
}

var _ txCache = (*mapTxCache)(nil)

// newMapTxCache returns a new mapTxCache.
func newMapTxCache(cacheSize int) *mapTxCache {
	return &mapTxCache{
		size: cacheSize,
		map_: make(map[[sha256.Size]byte]*list.Element, cacheSize),
		list: list.New(),
	}
}

// Reset resets the cache to an empty state.
func (cache *mapTxCache) Reset() {
	cache.mtx.Lock()
	cache.map_ = make(map[[sha256.Size]byte]*list.Element, cache.size)
	cache.list.Init()
	cache.mtx.Unlock()
}

// Push adds the given tx to the cache and returns true. It returns
// false if tx is already in the cache.
func (cache *mapTxCache) Push(tx types.Tx) bool {
	cache.mtx.Lock()
	defer cache.mtx.Unlock()

	// Use the tx hash in the cache
	txHash := txKey(tx)
	if moved, exists := cache.map_[txHash]; exists {
		cache.list.MoveToBack(moved)
		return false
	}

	if cache.list.Len() >= cache.size {
		popped := cache.list.Front()
		poppedTxHash := popped.Value.([sha256.Size]byte)
		delete(cache.map_, poppedTxHash)
		if popped != nil {
			cache.list.Remove(popped)
		}
	}
	e := cache.list.PushBack(txHash)
	cache.map_[txHash] = e
	return true
}

// Remove removes the given tx from the cache.
func (cache *mapTxCache) Remove(tx types.Tx) {
	cache.mtx.Lock()
	txHash := txKey(tx)
	popped := cache.map_[txHash]
	delete(cache.map_, txHash)
	if popped != nil {
		cache.list.Remove(popped)
	}

	cache.mtx.Unlock()
}

type nopTxCache struct{}

var _ txCache = (*nopTxCache)(nil)

func (nopTxCache) Reset()             {}
func (nopTxCache) Push(types.Tx) bool { return true }
func (nopTxCache) Remove(types.Tx)    {}<|MERGE_RESOLUTION|>--- conflicted
+++ resolved
@@ -161,19 +161,10 @@
 type Mempool struct {
 	config *cfg.MempoolConfig
 
-<<<<<<< HEAD
 	proxyLowMtx          sync.Mutex
 	proxyNextMtx         sync.Mutex
 	proxyBlockingMtx     sync.Mutex
 	proxyAppConn         proxy.AppConnMempool
-	txs                  *clist.CList    // concurrent linked-list of good txs
-	height               int64           // the last block Update()'d to
-	rechecking           int32           // for re-checking filtered txs on Update()
-	recheckCursor        *clist.CElement // next expected response
-	recheckEnd           *clist.CElement // re-checking stops here
-=======
-	proxyMtx     sync.Mutex
-	proxyAppConn proxy.AppConnMempool
 	txs          *clist.CList // concurrent linked-list of good txs
 	preCheck     PreCheckFunc
 	postCheck    PostCheckFunc
@@ -185,7 +176,6 @@
 	recheckEnd    *clist.CElement // re-checking stops here
 
 	// notify listeners (ie. consensus) when txs are available
->>>>>>> d2eab536
 	notifiedTxsAvailable bool
 	txsAvailable         chan struct{} // fires once for each height, when the mempool is not empty
 
@@ -378,9 +368,6 @@
 //     It gets called from another goroutine.
 // CONTRACT: Either cb will get called, or err returned.
 func (mem *Mempool) CheckTx(tx types.Tx, cb func(*abci.Response)) (err error) {
-<<<<<<< HEAD
-	mem.LockLow()
-=======
 	return mem.CheckTxWithInfo(tx, cb, TxInfo{PeerID: UnknownPeerID})
 }
 
@@ -388,8 +375,7 @@
 // Currently this metadata is the peer who sent it,
 // used to prevent the tx from being gossiped back to them.
 func (mem *Mempool) CheckTxWithInfo(tx types.Tx, cb func(*abci.Response), txInfo TxInfo) (err error) {
-	mem.proxyMtx.Lock()
->>>>>>> d2eab536
+	mem.LockLow()
 	// use defer to unlock mutex because application (*local client*) might panic
 	defer mem.UnlockLow()
 
