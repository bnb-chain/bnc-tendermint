package config

import (
	"fmt"
	"os"
	"path/filepath"
	"time"

	"github.com/pkg/errors"
	optPkg "github.com/syndtr/goleveldb/leveldb/opt"

	"github.com/tendermint/tendermint/libs/db"
)

const (
	// FuzzModeDrop is a mode in which we randomly drop reads/writes, connections or sleep
	FuzzModeDrop = iota
	// FuzzModeDelay is a mode in which we randomly sleep
	FuzzModeDelay

	// LogFormatPlain is a format for colored text
	LogFormatPlain = "plain"
	// LogFormatJSON is a format for json output
	LogFormatJSON = "json"
)

// NOTE: Most of the structs & relevant comments + the
// default configuration options were used to manually
// generate the config.toml. Please reflect any changes
// made here in the defaultConfigTemplate constant in
// config/toml.go
// NOTE: libs/cli must know to look in the config dir!
var (
	DefaultTendermintDir = ".tendermint"
	defaultConfigDir     = "config"
	defaultDataDir       = "data"

	defaultConfigFileName  = "config.toml"
	defaultGenesisJSONName = "genesis.json"

	defaultPrivValKeyName   = "priv_validator_key.json"
	defaultPrivValStateName = "priv_validator_state.json"

	defaultNodeKeyName  = "node_key.json"
	defaultAddrBookName = "addrbook.json"

	defaultConfigFilePath   = filepath.Join(defaultConfigDir, defaultConfigFileName)
	defaultGenesisJSONPath  = filepath.Join(defaultConfigDir, defaultGenesisJSONName)
	defaultPrivValKeyPath   = filepath.Join(defaultConfigDir, defaultPrivValKeyName)
	defaultPrivValStatePath = filepath.Join(defaultDataDir, defaultPrivValStateName)

	defaultNodeKeyPath  = filepath.Join(defaultConfigDir, defaultNodeKeyName)
	defaultAddrBookPath = filepath.Join(defaultConfigDir, defaultAddrBookName)
)

var (
	oldPrivVal     = "priv_validator.json"
	oldPrivValPath = filepath.Join(defaultConfigDir, oldPrivVal)
)

// Config defines the top level configuration for a Tendermint node
type Config struct {
	// Top level options use an anonymous struct
	BaseConfig `mapstructure:",squash"`

	// Options for services
	RPC             *RPCConfig             `mapstructure:"rpc"`
	P2P             *P2PConfig             `mapstructure:"p2p"`
	DBCache         *DBCacheConfig         `mapstructure:"dbcache"`
	Mempool         *MempoolConfig         `mapstructure:"mempool"`
	Consensus       *ConsensusConfig       `mapstructure:"consensus"`
	TxIndex         *TxIndexConfig         `mapstructure:"tx_index"`
	BlockIndex      *BlockIndexConfig      `mapstructure:"block_index"`
	Instrumentation *InstrumentationConfig `mapstructure:"instrumentation"`
}

// DefaultConfig returns a default configuration for a Tendermint node
func DefaultConfig() *Config {
	return &Config{
		BaseConfig:      DefaultBaseConfig(),
		RPC:             DefaultRPCConfig(),
		P2P:             DefaultP2PConfig(),
		DBCache:         DefaultDBCacheConfig(),
		Mempool:         DefaultMempoolConfig(),
		Consensus:       DefaultConsensusConfig(),
		TxIndex:         DefaultTxIndexConfig(),
		BlockIndex:      DefaultBlockIndexConfig(),
		Instrumentation: DefaultInstrumentationConfig(),
	}
}

// TestConfig returns a configuration that can be used for testing
func TestConfig() *Config {
	return &Config{
		BaseConfig:      TestBaseConfig(),
		RPC:             TestRPCConfig(),
		P2P:             TestP2PConfig(),
		DBCache:         TestDBCacheConfig(),
		Mempool:         TestMempoolConfig(),
		Consensus:       TestConsensusConfig(),
		TxIndex:         TestTxIndexConfig(),
		BlockIndex:      TestBlockIndexConfig(),
		Instrumentation: TestInstrumentationConfig(),
	}
}

// SetRoot sets the RootDir for all Config structs
func (cfg *Config) SetRoot(root string) *Config {
	cfg.BaseConfig.RootDir = root
	cfg.RPC.RootDir = root
	cfg.P2P.RootDir = root
	cfg.Mempool.RootDir = root
	cfg.Consensus.RootDir = root
	return cfg
}

// ValidateBasic performs basic validation (checking param bounds, etc.) and
// returns an error if any check fails.
func (cfg *Config) ValidateBasic() error {
	if err := cfg.BaseConfig.ValidateBasic(); err != nil {
		return err
	}
	if err := cfg.RPC.ValidateBasic(); err != nil {
		return errors.Wrap(err, "Error in [rpc] section")
	}
	if err := cfg.P2P.ValidateBasic(); err != nil {
		return errors.Wrap(err, "Error in [p2p] section")
	}
	if err := cfg.DBCache.ValidateBasic(); err != nil {
		return errors.Wrap(err, "Error in [dbcache] section")
	}
	if err := cfg.Mempool.ValidateBasic(); err != nil {
		return errors.Wrap(err, "Error in [mempool] section")
	}
	if err := cfg.Consensus.ValidateBasic(); err != nil {
		return errors.Wrap(err, "Error in [consensus] section")
	}
	return errors.Wrap(
		cfg.Instrumentation.ValidateBasic(),
		"Error in [instrumentation] section",
	)
}

//-----------------------------------------------------------------------------
// BaseConfig

// BaseConfig defines the base configuration for a Tendermint node
type BaseConfig struct {
	// chainID is unexposed and immutable but here for convenience
	chainID string

	// The root directory for all data.
	// This should be set in viper so it can unmarshal into this struct
	RootDir string `mapstructure:"home"`

	// TCP or UNIX socket address of the ABCI application,
	// or the name of an ABCI application compiled in with the Tendermint binary
	ProxyApp string `mapstructure:"proxy_app"`

	// A custom human readable name for this node
	Moniker string `mapstructure:"moniker"`

	// If this node is many blocks behind the tip of the chain, FastSync
	// allows them to catchup quickly by downloading blocks in parallel
	// and verifying their commits
	FastSync bool `mapstructure:"fast_sync"`

	// As state sync is an experimental feature, this switch can totally disable it on core network nodes (validator, witness)
	StateSyncReactor bool `mapstructure:"state_sync_reactor"`

	// If this node is many days behind the tip of the chain, StateSync
	// allows them to catchup quickly by downloading app state (without historical blocks)
	// in parallel and start syncing block afterwards
	// <0 - turn off state sync
	// =0 - sync from peer's latest height
	// >0 - sync from that height
	StateSyncHeight int64 `mapstructure:"state_sync_height"`

	// Database backend: leveldb | memdb | cleveldb
	DBBackend string `mapstructure:"db_backend"`

	// Database directory
	DBPath string `mapstructure:"db_dir"`

	// Output level for logging
	LogLevel string `mapstructure:"log_level"`

	// Output format: 'plain' (colored text) or 'json'
	LogFormat string `mapstructure:"log_format"`

	// Path to the JSON file containing the initial validator set and other meta data
	Genesis string `mapstructure:"genesis_file"`

	// Path to the JSON file containing the private key to use as a validator in the consensus protocol
	PrivValidatorKey string `mapstructure:"priv_validator_key_file"`

	// Path to the JSON file containing the last sign state of a validator
	PrivValidatorState string `mapstructure:"priv_validator_state_file"`

	// TCP or UNIX socket address for Tendermint to listen on for
	// connections from an external PrivValidator process
	PrivValidatorListenAddr string `mapstructure:"priv_validator_laddr"`

	// A JSON file containing the private key to use for p2p authenticated encryption
	NodeKey string `mapstructure:"node_key_file"`

	// Mechanism to connect to the ABCI application: socket | grpc
	ABCI string `mapstructure:"abci"`

	// TCP or UNIX socket address for the profiling server to listen on
	ProfListenAddress string `mapstructure:"prof_laddr"`

	// If true, query the ABCI app on connecting to a new peer
	// so the app can decide if we should keep the connection or not
	FilterPeers bool `mapstructure:"filter_peers"` // false

	// Whether application get state
	WithAppStat bool `mapstructure:"with_app_stat"`
}

// DefaultBaseConfig returns a default base configuration for a Tendermint node
func DefaultBaseConfig() BaseConfig {
	return BaseConfig{
		Genesis:            defaultGenesisJSONPath,
		PrivValidatorKey:   defaultPrivValKeyPath,
		PrivValidatorState: defaultPrivValStatePath,
		NodeKey:            defaultNodeKeyPath,
		Moniker:            defaultMoniker,
		ProxyApp:           "tcp://127.0.0.1:26658",
		ABCI:               "socket",
		LogLevel:           DefaultPackageLogLevels(),
		LogFormat:          LogFormatPlain,
		ProfListenAddress:  "",
		FastSync:           true,
		StateSyncReactor:   true,
		StateSyncHeight:    -1,
		FilterPeers:        false,
		DBBackend:          "leveldb",
		DBPath:             "data",
		WithAppStat:        true,
	}
}

// TestBaseConfig returns a base configuration for testing a Tendermint node
func TestBaseConfig() BaseConfig {
	cfg := DefaultBaseConfig()
	cfg.chainID = "tendermint_test"
	cfg.ProxyApp = "kvstore"
	cfg.FastSync = false
	cfg.DBBackend = "memdb"
	return cfg
}

func (cfg BaseConfig) ChainID() string {
	return cfg.chainID
}

// GenesisFile returns the full path to the genesis.json file
func (cfg BaseConfig) GenesisFile() string {
	return rootify(cfg.Genesis, cfg.RootDir)
}

// PrivValidatorKeyFile returns the full path to the priv_validator_key.json file
func (cfg BaseConfig) PrivValidatorKeyFile() string {
	return rootify(cfg.PrivValidatorKey, cfg.RootDir)
}

// PrivValidatorFile returns the full path to the priv_validator_state.json file
func (cfg BaseConfig) PrivValidatorStateFile() string {
	return rootify(cfg.PrivValidatorState, cfg.RootDir)
}

// OldPrivValidatorFile returns the full path of the priv_validator.json from pre v0.28.0.
// TODO: eventually remove.
func (cfg BaseConfig) OldPrivValidatorFile() string {
	return rootify(oldPrivValPath, cfg.RootDir)
}

// NodeKeyFile returns the full path to the node_key.json file
func (cfg BaseConfig) NodeKeyFile() string {
	return rootify(cfg.NodeKey, cfg.RootDir)
}

// DBDir returns the full path to the database directory
func (cfg BaseConfig) DBDir() string {
	return rootify(cfg.DBPath, cfg.RootDir)
}

// ValidateBasic performs basic validation (checking param bounds, etc.) and
// returns an error if any check fails.
func (cfg BaseConfig) ValidateBasic() error {
	switch cfg.LogFormat {
	case LogFormatPlain, LogFormatJSON:
	default:
		return errors.New("unknown log_format (must be 'plain' or 'json')")
	}
	return nil
}

// DefaultLogLevel returns a default log level of "error"
func DefaultLogLevel() string {
	return "error"
}

// DefaultPackageLogLevels returns a default log level setting so all packages
// log at "error", while the `state` and `main` packages log at "info"
func DefaultPackageLogLevels() string {
	return fmt.Sprintf("main:info,state:info,*:%s", DefaultLogLevel())
}

//-----------------------------------------------------------------------------
// RPCConfig

// RPCConfig defines the configuration options for the Tendermint RPC server
type RPCConfig struct {
	RootDir string `mapstructure:"home"`

	// TCP or UNIX socket address for the RPC server to listen on
	ListenAddress string `mapstructure:"laddr"`

	// A list of origins a cross-domain request can be executed from.
	// If the special '*' value is present in the list, all origins will be allowed.
	// An origin may contain a wildcard (*) to replace 0 or more characters (i.e.: http://*.domain.com).
	// Only one wildcard can be used per origin.
	CORSAllowedOrigins []string `mapstructure:"cors_allowed_origins"`

	// A list of methods the client is allowed to use with cross-domain requests.
	CORSAllowedMethods []string `mapstructure:"cors_allowed_methods"`

	// A list of non simple headers the client is allowed to use with cross-domain requests.
	CORSAllowedHeaders []string `mapstructure:"cors_allowed_headers"`

	// TCP or UNIX socket address for the gRPC server to listen on
	// NOTE: This server only supports /broadcast_tx_commit
	GRPCListenAddress string `mapstructure:"grpc_laddr"`

	// Maximum number of simultaneous connections.
	// Does not include RPC (HTTP&WebSocket) connections. See max_open_connections
	// If you want to accept a larger number than the default, make sure
	// you increase your OS limits.
	// 0 - unlimited.
	GRPCMaxOpenConnections int `mapstructure:"grpc_max_open_connections"`

	// Activate unsafe RPC commands like /dial_persistent_peers and /unsafe_flush_mempool
	Unsafe bool `mapstructure:"unsafe"`

	// Maximum number of simultaneous connections (including WebSocket).
	// Does not include gRPC connections. See grpc_max_open_connections
	// If you want to accept a larger number than the default, make sure
	// you increase your OS limits.
	// 0 - unlimited.
	// Should be < {ulimit -Sn} - {MaxNumInboundPeers} - {MaxNumOutboundPeers} - {N of wal, db and other open files}
	// 1024 - 40 - 10 - 50 = 924 = ~900
	MaxOpenConnections int `mapstructure:"max_open_connections"`

	// Maximum number of go routine to process websocket request.
	// 1 - process websocket request synchronously.
	// 10 - default size.
	// Should be {WebsocketPoolSpawnSize} =< {WebsocketPoolMaxSize}
	WebsocketPoolMaxSize int `mapstructure:"websocket_pool_size"`

	// The queued buffer for workers to process requests.
	// 10 -default
	WebsocketPoolQueueSize int `mapstructure:"websocket_pool_queue_size"`

	// The initial size of goroutines in pool.
	// 1 - process websocket request synchronously.
	// 5 - default size
	// Should be {WebsocketPoolSpawnSize} =< {WebsocketPoolMaxSize}
	WebsocketPoolSpawnSize int `mapstructure:"websocket_pool_spawn_size"`

	// Maximum number of unique clientIDs that can /subscribe
	// If you're using /broadcast_tx_commit, set to the estimated maximum number
	// of broadcast_tx_commit calls per block.
	MaxSubscriptionClients int `mapstructure:"max_subscription_clients"`

	// Maximum number of unique queries a given client can /subscribe to
	// If you're using GRPC (or Local RPC client) and /broadcast_tx_commit, set
	// to the estimated maximum number of broadcast_tx_commit calls per block.
	MaxSubscriptionsPerClient int `mapstructure:"max_subscriptions_per_client"`

	// How long to wait for a tx to be committed during /broadcast_tx_commit
	// WARNING: Using a value larger than 10s will result in increasing the
	// global HTTP write timeout, which applies to all connections and endpoints.
	// See https://github.com/tendermint/tendermint/issues/3435
	TimeoutBroadcastTxCommit time.Duration `mapstructure:"timeout_broadcast_tx_commit"`

	// The name of a file containing certificate that is used to create the HTTPS server.
	//
	// If the certificate is signed by a certificate authority,
	// the certFile should be the concatenation of the server's certificate, any intermediates,
	// and the CA's certificate.
	//
	// NOTE: both tls_cert_file and tls_key_file must be present for Tendermint to create HTTPS server. Otherwise, HTTP server is run.
	TLSCertFile string `mapstructure:"tls_cert_file"`

	// The name of a file containing matching private key that is used to create the HTTPS server.
	//
	// NOTE: both tls_cert_file and tls_key_file must be present for Tendermint to create HTTPS server. Otherwise, HTTP server is run.
	TLSKeyFile string `mapstructure:"tls_key_file"`
}

// DefaultRPCConfig returns a default configuration for the RPC server
func DefaultRPCConfig() *RPCConfig {
	return &RPCConfig{
		ListenAddress:          "tcp://0.0.0.0:26657",
		CORSAllowedOrigins:     []string{},
		CORSAllowedMethods:     []string{"HEAD", "GET", "POST"},
		CORSAllowedHeaders:     []string{"Origin", "Accept", "Content-Type", "X-Requested-With", "X-Server-Time"},
		GRPCListenAddress:      "",
		GRPCMaxOpenConnections: 900,

		Unsafe:                 false,
		MaxOpenConnections:     900,
		WebsocketPoolMaxSize:   10,
		WebsocketPoolQueueSize: 10,
		WebsocketPoolSpawnSize: 5,

		MaxSubscriptionClients:    100,
		MaxSubscriptionsPerClient: 5,
		TimeoutBroadcastTxCommit:  10 * time.Second,

		TLSCertFile: "",
		TLSKeyFile:  "",
	}
}

// TestRPCConfig returns a configuration for testing the RPC server
func TestRPCConfig() *RPCConfig {
	cfg := DefaultRPCConfig()
	cfg.ListenAddress = "tcp://0.0.0.0:36657"
	cfg.GRPCListenAddress = "tcp://0.0.0.0:36658"
	cfg.Unsafe = true
	return cfg
}

// ValidateBasic performs basic validation (checking param bounds, etc.) and
// returns an error if any check fails.
func (cfg *RPCConfig) ValidateBasic() error {
	if cfg.GRPCMaxOpenConnections < 0 {
		return errors.New("grpc_max_open_connections can't be negative")
	}
	if cfg.MaxOpenConnections < 0 {
		return errors.New("max_open_connections can't be negative")
	}
	if cfg.WebsocketPoolMaxSize < 1 {
		return errors.New("websocket_pool_size can't be less than 1")
	}
	if cfg.WebsocketPoolQueueSize < 1 {
		return errors.New("websocket_pool_queue_size can't be less than 1")
	}
	if cfg.WebsocketPoolSpawnSize < 1 {
		return errors.New("websocket_pool_spawn_size can't be less than 1")
	}
	if cfg.WebsocketPoolSpawnSize > cfg.WebsocketPoolMaxSize {
		return errors.New("websocket_pool_spawn_size can't be large than websocket_pool_size")
	}
	if cfg.MaxSubscriptionClients < 0 {
		return errors.New("max_subscription_clients can't be negative")
	}
	if cfg.MaxSubscriptionsPerClient < 0 {
		return errors.New("max_subscriptions_per_client can't be negative")
	}
	if cfg.TimeoutBroadcastTxCommit < 0 {
		return errors.New("timeout_broadcast_tx_commit can't be negative")
	}
	return nil
}

// IsCorsEnabled returns true if cross-origin resource sharing is enabled.
func (cfg *RPCConfig) IsCorsEnabled() bool {
	return len(cfg.CORSAllowedOrigins) != 0
}

func (cfg RPCConfig) KeyFile() string {
	return rootify(filepath.Join(defaultConfigDir, cfg.TLSKeyFile), cfg.RootDir)
}

func (cfg RPCConfig) CertFile() string {
	return rootify(filepath.Join(defaultConfigDir, cfg.TLSCertFile), cfg.RootDir)
}

func (cfg RPCConfig) IsTLSEnabled() bool {
	return cfg.TLSCertFile != "" && cfg.TLSKeyFile != ""
}

//-----------------------------------------------------------------------------
// P2PConfig

// P2PConfig defines the configuration options for the Tendermint peer-to-peer networking layer
type P2PConfig struct {
	RootDir string `mapstructure:"home"`

	// Address to listen for incoming connections
	ListenAddress string `mapstructure:"laddr"`

	// Address to advertise to peers for them to dial
	ExternalAddress string `mapstructure:"external_address"`

	// Comma separated list of seed nodes to connect to
	// We only use these if we can’t connect to peers in the addrbook
	Seeds string `mapstructure:"seeds"`

	// Comma separated list of nodes to keep persistent connections to
	PersistentPeers string `mapstructure:"persistent_peers"`

	// UPNP port forwarding
	UPNP bool `mapstructure:"upnp"`

	// Path to address book
	AddrBook string `mapstructure:"addr_book_file"`

	// Set true for strict address routability rules
	// Set false for private or local networks
	AddrBookStrict bool `mapstructure:"addr_book_strict"`

	// Maximum number of inbound peers
	MaxNumInboundPeers int `mapstructure:"max_num_inbound_peers"`

	// Maximum number of outbound peers to connect to, excluding persistent peers
	MaxNumOutboundPeers int `mapstructure:"max_num_outbound_peers"`

	// Time to wait before flushing messages out on the connection
	FlushThrottleTimeout time.Duration `mapstructure:"flush_throttle_timeout"`

	// Maximum size of a message packet payload, in bytes
	MaxPacketMsgPayloadSize int `mapstructure:"max_packet_msg_payload_size"`

	// Maximum num of keys a state sync request ask for
	KeysPerRequest int `mapstructure:"keys_per_request"`

	// Rate at which packets can be sent, in bytes/second
	SendRate int64 `mapstructure:"send_rate"`

	// Rate at which packets can be received, in bytes/second
	RecvRate int64 `mapstructure:"recv_rate"`

	// Interval to send pings
	PingInterval time.Duration `mapstructure:"ping_interval"`

	// Maximum wait time for pongs
	PongTimeout time.Duration `mapstructure:"pong_timeout"`

	// Set true to enable the peer-exchange reactor
	PexReactor bool `mapstructure:"pex"`

	// Seed mode, in which node constantly crawls the network and looks for
	// peers. If another node asks it for addresses, it responds and disconnects.
	//
	// Does not work if the peer-exchange reactor is disabled.
	SeedMode bool `mapstructure:"seed_mode"`

	// Comma separated list of peer IDs to keep private (will not be gossiped to
	// other peers)
	PrivatePeerIDs string `mapstructure:"private_peer_ids"`

	// Toggle to disable guard against peers connecting from the same ip.
	AllowDuplicateIP bool `mapstructure:"allow_duplicate_ip"`

	// Peer connection configuration.
	HandshakeTimeout time.Duration `mapstructure:"handshake_timeout"`
	DialTimeout      time.Duration `mapstructure:"dial_timeout"`

	// Testing params.
	// Force dial to fail
	TestDialFail bool `mapstructure:"test_dial_fail"`
	// FUzz connection
	TestFuzz       bool            `mapstructure:"test_fuzz"`
	TestFuzzConfig *FuzzConnConfig `mapstructure:"test_fuzz_config"`
}

// DefaultP2PConfig returns a default configuration for the peer-to-peer layer
func DefaultP2PConfig() *P2PConfig {
	return &P2PConfig{
		ListenAddress:           "tcp://0.0.0.0:26656",
		ExternalAddress:         "",
		UPNP:                    false,
		AddrBook:                defaultAddrBookPath,
		AddrBookStrict:          true,
		MaxNumInboundPeers:      40,
		MaxNumOutboundPeers:     10,
		FlushThrottleTimeout:    10 * time.Millisecond,
		MaxPacketMsgPayloadSize: 1024 * 1024,      // 1 MB
		KeysPerRequest:          2500,             // would be around 250K for account node
		SendRate:                50 * 1024 * 1024, // 50 MB/s
		RecvRate:                50 * 1024 * 1024, // 50 MB/s
		PingInterval:            60 * time.Second,
		PongTimeout:             45 * time.Second,
		PexReactor:              true,
		SeedMode:                false,
		AllowDuplicateIP:        false,
		HandshakeTimeout:        20 * time.Second,
		DialTimeout:             3 * time.Second,
		TestDialFail:            false,
		TestFuzz:                false,
		TestFuzzConfig:          DefaultFuzzConnConfig(),
	}
}

// TestP2PConfig returns a configuration for testing the peer-to-peer layer
func TestP2PConfig() *P2PConfig {
	cfg := DefaultP2PConfig()
	cfg.ListenAddress = "tcp://0.0.0.0:36656"
	cfg.FlushThrottleTimeout = 10 * time.Millisecond
	cfg.AllowDuplicateIP = true
	return cfg
}

// AddrBookFile returns the full path to the address book
func (cfg *P2PConfig) AddrBookFile() string {
	return rootify(cfg.AddrBook, cfg.RootDir)
}

// ValidateBasic performs basic validation (checking param bounds, etc.) and
// returns an error if any check fails.
func (cfg *P2PConfig) ValidateBasic() error {
	if cfg.MaxNumInboundPeers < 0 {
		return errors.New("max_num_inbound_peers can't be negative")
	}
	if cfg.MaxNumOutboundPeers < 0 {
		return errors.New("max_num_outbound_peers can't be negative")
	}
	if cfg.FlushThrottleTimeout < 0 {
		return errors.New("flush_throttle_timeout can't be negative")
	}
	if cfg.MaxPacketMsgPayloadSize < 0 {
		return errors.New("max_packet_msg_payload_size can't be negative")
	}
	if cfg.SendRate < 0 {
		return errors.New("send_rate can't be negative")
	}
	if cfg.RecvRate < 0 {
		return errors.New("recv_rate can't be negative")
	}
	return nil
}

// FuzzConnConfig is a FuzzedConnection configuration.
type FuzzConnConfig struct {
	Mode         int
	MaxDelay     time.Duration
	ProbDropRW   float64
	ProbDropConn float64
	ProbSleep    float64
}

// DefaultFuzzConnConfig returns the default config.
func DefaultFuzzConnConfig() *FuzzConnConfig {
	return &FuzzConnConfig{
		Mode:         FuzzModeDrop,
		MaxDelay:     3 * time.Second,
		ProbDropRW:   0.2,
		ProbDropConn: 0.00,
		ProbSleep:    0.00,
	}
}

//-----------------------------------------------------------------------------
// DBCacheConfig defines the cache related configuration (should not impact back compatibility) options of goleveldb
type DBCacheConfig struct {
	// OpenFilesCacheCapacity defines the capacity of the open files caching.
	OpenFilesCacheCapacity int `mapstructure:"open_files_cache_capacity"`

	// BlockCacheCapacity defines the capacity of the 'sorted table' block caching.
	BlockCacheCapacity int `mapstructure:"block_cache_capacity"`

	// WriteBuffer defines maximum size of a 'memdb' before flushed to
	// 'sorted table'.
	WriteBuffer int `mapstructure:"write_buffer"`

	// Filter defines an 'effective filter' to use. An 'effective filter'
	// if defined will be used to generate per-table filter block.
	// Greater than 0 would creates a new initialized bloom filter for given bitsPerKey.
	BitsPerKey int `mapstructure:"bits_per_key"`
}

// DefaultDBCacheConfig returns a default configuration for goleveldb config
func DefaultDBCacheConfig() *DBCacheConfig {
	return &DBCacheConfig{
		OpenFilesCacheCapacity: 1024,
		BlockCacheCapacity:     500 * optPkg.MiB,
		WriteBuffer:            64 * optPkg.MiB,
		BitsPerKey:             10,
	}
}

// TestDBCacheConfig returns a configuration for testing
func TestDBCacheConfig() *DBCacheConfig {
	cfg := DefaultDBCacheConfig()
	cfg.OpenFilesCacheCapacity = 500
	cfg.BlockCacheCapacity = 8 * optPkg.MiB
	cfg.WriteBuffer = 4 * optPkg.MiB
	cfg.BitsPerKey = 0
	return cfg
}

// ValidateBasic performs basic validation (checking param bounds, etc.) and
// returns an error if any check fails.
func (cfg *DBCacheConfig) ValidateBasic() error {
	if cfg.OpenFilesCacheCapacity < 0 {
		return errors.New("open_files_cache_capacity can't be negative")
	}
	if cfg.BlockCacheCapacity < 0 {
		return errors.New("block_cache_capacity can't be negative")
	}
	if cfg.WriteBuffer < 0 {
		return errors.New("write_buffer can't be negative")
	}
	return nil
}

func (cfg *DBCacheConfig) ToDBOpt() *db.Options {
	return &db.Options{
		OpenFilesCacheSize: cfg.OpenFilesCacheCapacity,
		BlockCacheSize:     cfg.BlockCacheCapacity,
		WriteBufferSize:    cfg.WriteBuffer,
		FilterBitsPerKey:   cfg.BitsPerKey,
	}
}

//-----------------------------------------------------------------------------
// MempoolConfig

// MempoolConfig defines the configuration options for the Tendermint mempool
type MempoolConfig struct {
<<<<<<< HEAD
	RootDir                     string `mapstructure:"home"`
	Recheck                     bool   `mapstructure:"recheck"`
	Broadcast                   bool   `mapstructure:"broadcast"`
	WalPath                     string `mapstructure:"wal_dir"`
	Size                        int    `mapstructure:"size"`
	MaxTxsBytes                 int64  `mapstructure:"max_txs_bytes"`
	CacheSize                   int    `mapstructure:"cache_size"`
	OnlyPersistent              bool   `mapstructure:"only_persistent"`
	BroadcastFromNonePersistent bool   `mapstructure:"broadcast_from_none_persistent"`
}

// DefaultMempoolConfig returns a default configuration for the Tendermint mempool
func DefaultMempoolConfig() *MempoolConfig {
	return &MempoolConfig{
		Recheck:   true,
		Broadcast: true,
		WalPath:   "",
		// Each signature verification takes .5ms, Size reduced until we implement
		// ABCI Recheck
		Size:                        5000,
		MaxTxsBytes:                 1024 * 1024 * 1024, // 1GB
		CacheSize:                   10000,
		OnlyPersistent:              false,
		BroadcastFromNonePersistent: false,
	}
}

// TestMempoolConfig returns a configuration for testing the Tendermint mempool
func TestMempoolConfig() *MempoolConfig {
	cfg := DefaultMempoolConfig()
	cfg.CacheSize = 1000
	return cfg
}

// WalDir returns the full path to the mempool's write-ahead log
func (cfg *MempoolConfig) WalDir() string {
	return rootify(cfg.WalPath, cfg.RootDir)
}

// WalEnabled returns true if the WAL is enabled.
func (cfg *MempoolConfig) WalEnabled() bool {
	return cfg.WalPath != ""
}

// ValidateBasic performs basic validation (checking param bounds, etc.) and
// returns an error if any check fails.
func (cfg *MempoolConfig) ValidateBasic() error {
	if cfg.Size < 0 {
		return errors.New("size can't be negative")
	}
	if cfg.MaxTxsBytes < 0 {
		return errors.New("max_txs_bytes can't be negative")
	}
	if cfg.CacheSize < 0 {
		return errors.New("cache_size can't be negative")
	}
	return nil
}

//-----------------------------------------------------------------------------
// ConsensusConfig

// ConsensusConfig defines the configuration for the Tendermint consensus service,
// including timeouts and details about the WAL and the block structure.
type ConsensusConfig struct {
	RootDir string `mapstructure:"home"`
	WalPath string `mapstructure:"wal_file"`
	walFile string // overrides WalPath if set

	TimeoutPropose        time.Duration `mapstructure:"timeout_propose"`
	TimeoutProposeDelta   time.Duration `mapstructure:"timeout_propose_delta"`
	TimeoutPrevote        time.Duration `mapstructure:"timeout_prevote"`
	TimeoutPrevoteDelta   time.Duration `mapstructure:"timeout_prevote_delta"`
	TimeoutPrecommit      time.Duration `mapstructure:"timeout_precommit"`
	TimeoutPrecommitDelta time.Duration `mapstructure:"timeout_precommit_delta"`
	TimeoutCommit         time.Duration `mapstructure:"timeout_commit"`

	// Make progress as soon as we have all the precommits (as if TimeoutCommit = 0)
	SkipTimeoutCommit bool `mapstructure:"skip_timeout_commit"`

	// EmptyBlocks mode and possible interval between empty blocks
	CreateEmptyBlocks         bool          `mapstructure:"create_empty_blocks"`
	CreateEmptyBlocksInterval time.Duration `mapstructure:"create_empty_blocks_interval"`

	// Reactor sleep duration parameters
	PeerGossipSleepDuration     time.Duration `mapstructure:"peer_gossip_sleep_duration"`
	PeerQueryMaj23SleepDuration time.Duration `mapstructure:"peer_query_maj23_sleep_duration"`

	// Block time parameters. Corresponds to the minimum time increment between consecutive blocks.
	BlockTimeIota time.Duration `mapstructure:"blocktime_iota"`
}

// DefaultConsensusConfig returns a default configuration for the consensus service
func DefaultConsensusConfig() *ConsensusConfig {
	return &ConsensusConfig{
		WalPath:                     filepath.Join(defaultDataDir, "cs.wal", "wal"),
		TimeoutPropose:              3000 * time.Millisecond,
		TimeoutProposeDelta:         500 * time.Millisecond,
		TimeoutPrevote:              1000 * time.Millisecond,
		TimeoutPrevoteDelta:         500 * time.Millisecond,
		TimeoutPrecommit:            1000 * time.Millisecond,
		TimeoutPrecommitDelta:       500 * time.Millisecond,
		TimeoutCommit:               1000 * time.Millisecond,
		SkipTimeoutCommit:           false,
		CreateEmptyBlocks:           true,
		CreateEmptyBlocksInterval:   0 * time.Second,
		PeerGossipSleepDuration:     10 * time.Millisecond,
		PeerQueryMaj23SleepDuration: 2000 * time.Millisecond,
		BlockTimeIota:               0 * time.Millisecond,
	}
}

// TestConsensusConfig returns a configuration for testing the consensus service
func TestConsensusConfig() *ConsensusConfig {
	cfg := DefaultConsensusConfig()
	cfg.TimeoutPropose = 40 * time.Millisecond
	cfg.TimeoutProposeDelta = 1 * time.Millisecond
	cfg.TimeoutPrevote = 10 * time.Millisecond
	cfg.TimeoutPrevoteDelta = 1 * time.Millisecond
	cfg.TimeoutPrecommit = 10 * time.Millisecond
	cfg.TimeoutPrecommitDelta = 1 * time.Millisecond
	cfg.TimeoutCommit = 10 * time.Millisecond
	cfg.SkipTimeoutCommit = true
	cfg.PeerGossipSleepDuration = 5 * time.Millisecond
	cfg.PeerQueryMaj23SleepDuration = 250 * time.Millisecond
	cfg.BlockTimeIota = 10 * time.Millisecond
	return cfg
}

// MinValidVoteTime returns the minimum acceptable block time.
// See the [BFT time spec](https://godoc.org/github.com/tendermint/tendermint/docs/spec/consensus/bft-time.md).
func (cfg *ConsensusConfig) MinValidVoteTime(lastBlockTime time.Time) time.Time {
	return lastBlockTime.Add(cfg.BlockTimeIota)
}

// WaitForTxs returns true if the consensus should wait for transactions before entering the propose step
func (cfg *ConsensusConfig) WaitForTxs() bool {
	return !cfg.CreateEmptyBlocks || cfg.CreateEmptyBlocksInterval > 0
}

// Propose returns the amount of time to wait for a proposal
func (cfg *ConsensusConfig) Propose(round int) time.Duration {
	return time.Duration(
		cfg.TimeoutPropose.Nanoseconds()+cfg.TimeoutProposeDelta.Nanoseconds()*int64(round),
	) * time.Nanosecond
}

// Prevote returns the amount of time to wait for straggler votes after receiving any +2/3 prevotes
func (cfg *ConsensusConfig) Prevote(round int) time.Duration {
	return time.Duration(
		cfg.TimeoutPrevote.Nanoseconds()+cfg.TimeoutPrevoteDelta.Nanoseconds()*int64(round),
	) * time.Nanosecond
}

// Precommit returns the amount of time to wait for straggler votes after receiving any +2/3 precommits
func (cfg *ConsensusConfig) Precommit(round int) time.Duration {
	return time.Duration(
		cfg.TimeoutPrecommit.Nanoseconds()+cfg.TimeoutPrecommitDelta.Nanoseconds()*int64(round),
	) * time.Nanosecond
}

// Commit returns the amount of time to wait for straggler votes after receiving +2/3 precommits for a single block (ie. a commit).
func (cfg *ConsensusConfig) Commit(t time.Time) time.Time {
	return t.Add(cfg.TimeoutCommit)
}

// WalFile returns the full path to the write-ahead log file
func (cfg *ConsensusConfig) WalFile() string {
	if cfg.walFile != "" {
		return cfg.walFile
	}
	return rootify(cfg.WalPath, cfg.RootDir)
}

// SetWalFile sets the path to the write-ahead log file
func (cfg *ConsensusConfig) SetWalFile(walFile string) {
	cfg.walFile = walFile
}

// ValidateBasic performs basic validation (checking param bounds, etc.) and
// returns an error if any check fails.
func (cfg *ConsensusConfig) ValidateBasic() error {
	if cfg.TimeoutPropose < 0 {
		return errors.New("timeout_propose can't be negative")
	}
	if cfg.TimeoutProposeDelta < 0 {
		return errors.New("timeout_propose_delta can't be negative")
	}
	if cfg.TimeoutPrevote < 0 {
		return errors.New("timeout_prevote can't be negative")
	}
	if cfg.TimeoutPrevoteDelta < 0 {
		return errors.New("timeout_prevote_delta can't be negative")
	}
	if cfg.TimeoutPrecommit < 0 {
		return errors.New("timeout_precommit can't be negative")
	}
	if cfg.TimeoutPrecommitDelta < 0 {
		return errors.New("timeout_precommit_delta can't be negative")
	}
	if cfg.TimeoutCommit < 0 {
		return errors.New("timeout_commit can't be negative")
	}
	if cfg.CreateEmptyBlocksInterval < 0 {
		return errors.New("create_empty_blocks_interval can't be negative")
	}
	if cfg.PeerGossipSleepDuration < 0 {
		return errors.New("peer_gossip_sleep_duration can't be negative")
	}
	if cfg.PeerQueryMaj23SleepDuration < 0 {
		return errors.New("peer_query_maj23_sleep_duration can't be negative")
	}
	if cfg.BlockTimeIota < 0 {
		return errors.New("blocktime_iota can't be negative")
	}
	return nil
}

//-----------------------------------------------------------------------------
// TxIndexConfig

// TxIndexConfig defines the configuration for the transaction indexer,
// including tags to index.
type TxIndexConfig struct {
	// What indexer to use for transactions
	//
	// Options:
	//   1) "null"
	//   2) "kv" (default) - the simplest possible indexer, backed by key-value storage (defaults to levelDB; see DBBackend).
	Indexer string `mapstructure:"indexer"`

	// Comma-separated list of tags to index (by default the only tag is "tx.hash")
	//
	// You can also index transactions by height by adding "tx.height" tag here.
	//
	// It's recommended to index only a subset of tags due to possible memory
	// bloat. This is, of course, depends on the indexer's DB and the volume of
	// transactions.
	IndexTags string `mapstructure:"index_tags"`

	// When set to true, tells indexer to index all tags (predefined tags:
	// "tx.hash", "tx.height" and all tags from DeliverTx responses).
	//
	// Note this may be not desirable (see the comment above). IndexTags has a
	// precedence over IndexAllTags (i.e. when given both, IndexTags will be
	// indexed).
	IndexAllTags bool `mapstructure:"index_all_tags"`
}

//-----------------------------------------------------------------------------
// BlockIndexConfig
// BlockIndexConfig defines the configuration for the block indexer
type BlockIndexConfig struct {
	// What indexer to use for block
	//
	// Options:
	//   1) "null"
	//   2) "kv" (default) - the simplest possible indexer, backed by key-value storage (defaults to levelDB; see DBBackend).
	Indexer string `mapstructure:"indexer"`
}

// DefaultTxIndexConfig returns a default configuration for the transaction indexer.
func DefaultTxIndexConfig() *TxIndexConfig {
	return &TxIndexConfig{
		Indexer:      "kv",
		IndexTags:    "",
		IndexAllTags: false,
	}
}

// TestTxIndexConfig returns a default configuration for the transaction indexer.
func TestTxIndexConfig() *TxIndexConfig {
	return DefaultTxIndexConfig()
}

// DefaultBlockIndexConfig returns a default configuration for the block indexer.
func DefaultBlockIndexConfig() *BlockIndexConfig {
	return &BlockIndexConfig{Indexer: "null"}
}

// DefaultBlockIndexConfig returns a default configuration for the block indexer.
func TestBlockIndexConfig() *BlockIndexConfig {
	return DefaultBlockIndexConfig()
}

//-----------------------------------------------------------------------------
// InstrumentationConfig

// InstrumentationConfig defines the configuration for metrics reporting.
type InstrumentationConfig struct {
	// When true, Prometheus metrics are served under /metrics on
	// PrometheusListenAddr.
	// Check out the documentation for the list of available metrics.
	Prometheus bool `mapstructure:"prometheus"`

	// Address to listen for Prometheus collector(s) connections.
	PrometheusListenAddr string `mapstructure:"prometheus_listen_addr"`

	// Maximum number of simultaneous connections.
	// If you want to accept a larger number than the default, make sure
	// you increase your OS limits.
	// 0 - unlimited.
	MaxOpenConnections int `mapstructure:"max_open_connections"`

	// Instrumentation namespace.
	Namespace string `mapstructure:"namespace"`
}

// DefaultInstrumentationConfig returns a default configuration for metrics
// reporting.
func DefaultInstrumentationConfig() *InstrumentationConfig {
	return &InstrumentationConfig{
		Prometheus:           false,
		PrometheusListenAddr: ":26660",
		MaxOpenConnections:   3,
		Namespace:            "tendermint",
	}
}

// TestInstrumentationConfig returns a default configuration for metrics
// reporting.
func TestInstrumentationConfig() *InstrumentationConfig {
	return DefaultInstrumentationConfig()
}

// ValidateBasic performs basic validation (checking param bounds, etc.) and
// returns an error if any check fails.
func (cfg *InstrumentationConfig) ValidateBasic() error {
	if cfg.MaxOpenConnections < 0 {
		return errors.New("max_open_connections can't be negative")
	}
	return nil
}

//-----------------------------------------------------------------------------
// Utils

// helper function to make config creation independent of root dir
func rootify(path, root string) string {
	if filepath.IsAbs(path) {
		return path
	}
	return filepath.Join(root, path)
}

//-----------------------------------------------------------------------------
// Moniker

var defaultMoniker = getDefaultMoniker()

// getDefaultMoniker returns a default moniker, which is the host name. If runtime
// fails to get the host name, "anonymous" will be returned.
func getDefaultMoniker() string {
	moniker, err := os.Hostname()
	if err != nil {
		moniker = "anonymous"
	}
	return moniker
}<|MERGE_RESOLUTION|>--- conflicted
+++ resolved
@@ -723,7 +723,6 @@
 
 // MempoolConfig defines the configuration options for the Tendermint mempool
 type MempoolConfig struct {
-<<<<<<< HEAD
 	RootDir                     string `mapstructure:"home"`
 	Recheck                     bool   `mapstructure:"recheck"`
 	Broadcast                   bool   `mapstructure:"broadcast"`
