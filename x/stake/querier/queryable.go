--- conflicted
+++ resolved
@@ -12,15 +12,12 @@
 const (
 	QueryValidators                    = "validators"
 	QueryValidator                     = "validator"
-<<<<<<< HEAD
 	QueryDelegatorDelegations          = "delegatorDelegations"
 	QueryDelegatorUnbondingDelegations = "delegatorUnbondingDelegations"
 	QueryDelegatorRedelegations        = "delegatorRedelegations"
-=======
 	QueryValidatorUnbondingDelegations = "validatorUnbondingDelegations"
 	QueryValidatorRedelegations        = "validatorRedelegations"
 	QueryDelegator                     = "delegator"
->>>>>>> 5aae4740
 	QueryDelegation                    = "delegation"
 	QueryUnbondingDelegation           = "unbondingDelegation"
 	QueryDelegatorValidators           = "delegatorValidators"
@@ -37,25 +34,20 @@
 			return queryValidators(ctx, cdc, k)
 		case QueryValidator:
 			return queryValidator(ctx, cdc, req, k)
-<<<<<<< HEAD
+		case QueryValidatorUnbondingDelegations:
+			return queryValidatorUnbondingDelegations(ctx, cdc, req, k)
+		case QueryValidatorRedelegations:
+			return queryValidatorRedelegations(ctx, cdc, req, k)
+		case QueryDelegation:
+			return queryDelegation(ctx, cdc, req, k)
+		case QueryUnbondingDelegation:
+			return queryUnbondingDelegation(ctx, cdc, req, k)
 		case QueryDelegatorDelegations:
 			return queryDelegatorDelegations(ctx, cdc, req, k)
 		case QueryDelegatorUnbondingDelegations:
 			return queryDelegatorUnbondingDelegations(ctx, cdc, req, k)
 		case QueryDelegatorRedelegations:
 			return queryDelegatorRedelegations(ctx, cdc, req, k)
-=======
-		case QueryValidatorUnbondingDelegations:
-			return queryValidatorUnbondingDelegations(ctx, cdc, req, k)
-		case QueryValidatorRedelegations:
-			return queryValidatorRedelegations(ctx, cdc, req, k)
-		case QueryDelegator:
-			return queryDelegator(ctx, cdc, req, k)
->>>>>>> 5aae4740
-		case QueryDelegation:
-			return queryDelegation(ctx, cdc, req, k)
-		case QueryUnbondingDelegation:
-			return queryUnbondingDelegation(ctx, cdc, req, k)
 		case QueryDelegatorValidators:
 			return queryDelegatorValidators(ctx, cdc, req, k)
 		case QueryDelegatorValidator:
@@ -128,9 +120,6 @@
 	return res, nil
 }
 
-<<<<<<< HEAD
-func queryDelegatorDelegations(ctx sdk.Context, cdc *codec.Codec, req abci.RequestQuery, k keep.Keeper) (res []byte, err sdk.Error) {
-=======
 func queryValidatorUnbondingDelegations(ctx sdk.Context, cdc *codec.Codec, req abci.RequestQuery, k keep.Keeper) (res []byte, err sdk.Error) {
 	var params QueryValidatorParams
 
@@ -165,8 +154,7 @@
 	return res, nil
 }
 
-func queryDelegator(ctx sdk.Context, cdc *codec.Codec, req abci.RequestQuery, k keep.Keeper) (res []byte, err sdk.Error) {
->>>>>>> 5aae4740
+func queryDelegatorDelegations(ctx sdk.Context, cdc *codec.Codec, req abci.RequestQuery, k keep.Keeper) (res []byte, err sdk.Error) {
 	var params QueryDelegatorParams
 
 	errRes := cdc.UnmarshalJSON(req.Data, &params)
