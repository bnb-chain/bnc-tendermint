package types

import (
	"fmt"
	"time"

	abci "github.com/tendermint/tendermint/abci/types"
	"github.com/tendermint/tendermint/crypto"
	tmtypes "github.com/tendermint/tendermint/types"

	"github.com/cosmos/cosmos-sdk/codec"
	sdk "github.com/cosmos/cosmos-sdk/types"
)

// Validator defines the total amount of bond shares and their exchange rate to
// coins. Accumulation of interest is modelled as an in increase in the
// exchange rate, and slashing as a decrease.  When coins are delegated to this
// validator, the validator is credited with a Delegation whose number of
// bond shares is based on the amount of coins delegated divided by the current
// exchange rate. Voting power can be calculated as total bonds multiplied by
// exchange rate.
type Validator struct {
	FeeAddr      sdk.AccAddress `json:"fee_addr"`         // address for fee collection
	OperatorAddr sdk.ValAddress `json:"operator_address"` // address of the validator's operator; bech encoded in JSON
	ConsPubKey   crypto.PubKey  `json:"consensus_pubkey"` // the consensus public key of the validator; bech encoded in JSON
	Jailed       bool           `json:"jailed"`           // has the validator been jailed from bonded status?

	Status          sdk.BondStatus `json:"status"`           // validator status (bonded/unbonding/unbonded)
	Tokens          sdk.Dec        `json:"tokens"`           // delegated tokens (incl. self-delegation)
	DelegatorShares sdk.Dec        `json:"delegator_shares"` // total shares issued to a validator's delegators

	Description        Description `json:"description"`           // description terms for the validator
	BondHeight         int64       `json:"bond_height"`           // earliest height as a bonded validator
	BondIntraTxCounter int16       `json:"bond_intra_tx_counter"` // block-local tx index of validator change

	UnbondingHeight  int64     `json:"unbonding_height"` // if unbonding, height at which this validator has begun unbonding
	UnbondingMinTime time.Time `json:"unbonding_time"`   // if unbonding, min time for the validator to complete unbonding

	Commission Commission `json:"commission"` // commission parameters
}

// NewValidator - initialize a new validator
func NewValidator(operator sdk.ValAddress, pubKey crypto.PubKey, description Description) Validator {
	return NewValidatorWithFeeAddr(sdk.AccAddress(operator), operator, pubKey, description)
}

func NewValidatorWithFeeAddr(feeAddr sdk.AccAddress, operator sdk.ValAddress, pubKey crypto.PubKey, description Description) Validator {
	return Validator{
		FeeAddr:            feeAddr,
		OperatorAddr:       operator,
		ConsPubKey:         pubKey,
		Jailed:             false,
		Status:             sdk.Unbonded,
		Tokens:             sdk.ZeroDec(),
		DelegatorShares:    sdk.ZeroDec(),
		Description:        description,
		BondHeight:         int64(0),
		BondIntraTxCounter: int16(0),
		UnbondingHeight:    int64(0),
		UnbondingMinTime:   time.Unix(0, 0).UTC(),
		Commission:         NewCommission(sdk.ZeroDec(), sdk.ZeroDec(), sdk.ZeroDec()),
	}
}

<<<<<<< HEAD
// what's kept in the store value
type validatorValue struct {
	FeeAddr            sdk.AccAddress
	ConsPubKey         crypto.PubKey
	Jailed             bool
	Status             sdk.BondStatus
	Tokens             sdk.Dec
	DelegatorShares    sdk.Dec
	Description        Description
	BondHeight         int64
	BondIntraTxCounter int16
	UnbondingHeight    int64
	UnbondingMinTime   time.Time
	Commission         Commission
}

// return the redelegation without fields contained within the key for the store
func MustMarshalValidator(cdc *codec.Codec, validator Validator) []byte {
	val := validatorValue{
		FeeAddr:            validator.FeeAddr,
		ConsPubKey:         validator.ConsPubKey,
		Jailed:             validator.Jailed,
		Status:             validator.Status,
		Tokens:             validator.Tokens,
		DelegatorShares:    validator.DelegatorShares,
		Description:        validator.Description,
		BondHeight:         validator.BondHeight,
		BondIntraTxCounter: validator.BondIntraTxCounter,
		UnbondingHeight:    validator.UnbondingHeight,
		UnbondingMinTime:   validator.UnbondingMinTime,
		Commission:         validator.Commission,
	}
	return cdc.MustMarshalBinaryLengthPrefixed(val)
=======
// return the redelegation without fields contained within the key for the store
func MustMarshalValidator(cdc *codec.Codec, validator Validator) []byte {
	return cdc.MustMarshalBinaryLengthPrefixed(validator)
>>>>>>> 958faaa9
}

// unmarshal a redelegation from a store key and value
func MustUnmarshalValidator(cdc *codec.Codec, value []byte) Validator {
	validator, err := UnmarshalValidator(cdc, value)
	if err != nil {
		panic(err)
	}
	return validator
}

<<<<<<< HEAD
// unmarshal a redelegation from a store key and value
func UnmarshalValidator(cdc *codec.Codec, operatorAddr, value []byte) (validator Validator, err error) {
	if len(operatorAddr) != sdk.AddrLen {
		err = fmt.Errorf("%v", ErrBadValidatorAddr(DefaultCodespace).Data())
		return
	}
	var storeValue validatorValue
	err = cdc.UnmarshalBinaryLengthPrefixed(value, &storeValue)
	if err != nil {
		return
	}

	return Validator{
		FeeAddr:            storeValue.FeeAddr,
		OperatorAddr:       operatorAddr,
		ConsPubKey:         storeValue.ConsPubKey,
		Jailed:             storeValue.Jailed,
		Tokens:             storeValue.Tokens,
		Status:             storeValue.Status,
		DelegatorShares:    storeValue.DelegatorShares,
		Description:        storeValue.Description,
		BondHeight:         storeValue.BondHeight,
		BondIntraTxCounter: storeValue.BondIntraTxCounter,
		UnbondingHeight:    storeValue.UnbondingHeight,
		UnbondingMinTime:   storeValue.UnbondingMinTime,
		Commission:         storeValue.Commission,
	}, nil
=======
func UnmarshalValidator(cdc *codec.Codec, value []byte) (validator Validator, err error) {
	err = cdc.UnmarshalBinaryLengthPrefixed(value, &validator)
	return validator, err
>>>>>>> 958faaa9
}

// HumanReadableString returns a human readable string representation of a
// validator. An error is returned if the operator or the operator's public key
// cannot be converted to Bech32 format.
func (v Validator) HumanReadableString() (string, error) {
	bechConsPubKey, err := sdk.Bech32ifyConsPub(v.ConsPubKey)
	if err != nil {
		return "", err
	}

	resp := "Validator \n"
	resp += fmt.Sprintf("Fee Address: %s\n", v.FeeAddr)
	resp += fmt.Sprintf("Operator Address: %s\n", v.OperatorAddr)
	resp += fmt.Sprintf("Validator Consensus Pubkey: %s\n", bechConsPubKey)
	resp += fmt.Sprintf("Jailed: %v\n", v.Jailed)
	resp += fmt.Sprintf("Status: %s\n", sdk.BondStatusToString(v.Status))
	resp += fmt.Sprintf("Tokens: %s\n", v.Tokens)
	resp += fmt.Sprintf("Delegator Shares: %s\n", v.DelegatorShares)
	resp += fmt.Sprintf("Description: %s\n", v.Description)
	resp += fmt.Sprintf("Bond Height: %d\n", v.BondHeight)
	resp += fmt.Sprintf("Unbonding Height: %d\n", v.UnbondingHeight)
	resp += fmt.Sprintf("Minimum Unbonding Time: %v\n", v.UnbondingMinTime)
	resp += fmt.Sprintf("Commission: {%s}\n", v.Commission)

	return resp, nil
}

//___________________________________________________________________

// this is a helper struct used for JSON de- and encoding only
type bechValidator struct {
	FeeAddr      sdk.AccAddress `json:"fee_addr"`         // the bech32 address for fee collection
	OperatorAddr sdk.ValAddress `json:"operator_address"` // the bech32 address of the validator's operator
	ConsPubKey   string         `json:"consensus_pubkey"` // the bech32 consensus public key of the validator
	Jailed       bool           `json:"jailed"`           // has the validator been jailed from bonded status?

	Status          sdk.BondStatus `json:"status"`           // validator status (bonded/unbonding/unbonded)
	Tokens          sdk.Dec        `json:"tokens"`           // delegated tokens (incl. self-delegation)
	DelegatorShares sdk.Dec        `json:"delegator_shares"` // total shares issued to a validator's delegators

	Description        Description `json:"description"`           // description terms for the validator
	BondHeight         int64       `json:"bond_height"`           // earliest height as a bonded validator
	BondIntraTxCounter int16       `json:"bond_intra_tx_counter"` // block-local tx index of validator change

	UnbondingHeight  int64     `json:"unbonding_height"` // if unbonding, height at which this validator has begun unbonding
	UnbondingMinTime time.Time `json:"unbonding_time"`   // if unbonding, min time for the validator to complete unbonding

	Commission Commission `json:"commission"` // commission parameters
}

// MarshalJSON marshals the validator to JSON using Bech32
func (v Validator) MarshalJSON() ([]byte, error) {
	bechConsPubKey, err := sdk.Bech32ifyConsPub(v.ConsPubKey)
	if err != nil {
		return nil, err
	}

	return codec.Cdc.MarshalJSON(bechValidator{
		FeeAddr:            v.FeeAddr,
		OperatorAddr:       v.OperatorAddr,
		ConsPubKey:         bechConsPubKey,
		Jailed:             v.Jailed,
		Status:             v.Status,
		Tokens:             v.Tokens,
		DelegatorShares:    v.DelegatorShares,
		Description:        v.Description,
		BondHeight:         v.BondHeight,
		BondIntraTxCounter: v.BondIntraTxCounter,
		UnbondingHeight:    v.UnbondingHeight,
		UnbondingMinTime:   v.UnbondingMinTime,
		Commission:         v.Commission,
	})
}

// UnmarshalJSON unmarshals the validator from JSON using Bech32
func (v *Validator) UnmarshalJSON(data []byte) error {
	bv := &bechValidator{}
	if err := codec.Cdc.UnmarshalJSON(data, bv); err != nil {
		return err
	}
	consPubKey, err := sdk.GetConsPubKeyBech32(bv.ConsPubKey)
	if err != nil {
		return err
	}
	*v = Validator{
		FeeAddr:            bv.FeeAddr,
		OperatorAddr:       bv.OperatorAddr,
		ConsPubKey:         consPubKey,
		Jailed:             bv.Jailed,
		Tokens:             bv.Tokens,
		Status:             bv.Status,
		DelegatorShares:    bv.DelegatorShares,
		Description:        bv.Description,
		BondHeight:         bv.BondHeight,
		BondIntraTxCounter: bv.BondIntraTxCounter,
		UnbondingHeight:    bv.UnbondingHeight,
		UnbondingMinTime:   bv.UnbondingMinTime,
		Commission:         bv.Commission,
	}
	return nil
}

//___________________________________________________________________

// only the vitals - does not check bond height of IntraTxCounter
func (v Validator) Equal(v2 Validator) bool {
	return v.FeeAddr.Equals(v2.FeeAddr) &&
		v.ConsPubKey.Equals(v2.ConsPubKey) &&
		v.OperatorAddr.Equals(v2.OperatorAddr) &&
		v.Status.Equal(v2.Status) &&
		v.Tokens.Equal(v2.Tokens) &&
		v.DelegatorShares.Equal(v2.DelegatorShares) &&
		v.Description == v2.Description &&
		v.Commission.Equal(v2.Commission)
}

// return the TM validator address
func (v Validator) ConsAddress() sdk.ConsAddress {
	return sdk.ConsAddress(v.ConsPubKey.Address())
}

// constant used in flags to indicate that description field should not be updated
const DoNotModifyDesc = "[do-not-modify]"

// Description - description fields for a validator
type Description struct {
	Moniker  string `json:"moniker"`  // name
	Identity string `json:"identity"` // optional identity signature (ex. UPort or Keybase)
	Website  string `json:"website"`  // optional website link
	Details  string `json:"details"`  // optional details
}

// NewDescription returns a new Description with the provided values.
func NewDescription(moniker, identity, website, details string) Description {
	return Description{
		Moniker:  moniker,
		Identity: identity,
		Website:  website,
		Details:  details,
	}
}

// UpdateDescription updates the fields of a given description. An error is
// returned if the resulting description contains an invalid length.
func (d Description) UpdateDescription(d2 Description) (Description, sdk.Error) {
	if d2.Moniker == DoNotModifyDesc {
		d2.Moniker = d.Moniker
	}
	if d2.Identity == DoNotModifyDesc {
		d2.Identity = d.Identity
	}
	if d2.Website == DoNotModifyDesc {
		d2.Website = d.Website
	}
	if d2.Details == DoNotModifyDesc {
		d2.Details = d.Details
	}

	return Description{
		Moniker:  d2.Moniker,
		Identity: d2.Identity,
		Website:  d2.Website,
		Details:  d2.Details,
	}.EnsureLength()
}

func (d Description) Equals(d2 Description) bool {
	return d.Details == d2.Details &&
		d.Identity == d2.Identity &&
		d.Moniker == d2.Moniker &&
		d.Website == d2.Website
}

// EnsureLength ensures the length of a validator's description.
func (d Description) EnsureLength() (Description, sdk.Error) {
	if len(d.Moniker) > 70 {
		return d, ErrDescriptionLength(DefaultCodespace, "moniker", len(d.Moniker), 70)
	}
	if len(d.Identity) > 3000 {
		return d, ErrDescriptionLength(DefaultCodespace, "identity", len(d.Identity), 3000)
	}
	if len(d.Website) > 140 {
		return d, ErrDescriptionLength(DefaultCodespace, "website", len(d.Website), 140)
	}
	if len(d.Details) > 280 {
		return d, ErrDescriptionLength(DefaultCodespace, "details", len(d.Details), 280)
	}

	return d, nil
}

// ABCIValidatorUpdate returns an abci.ValidatorUpdate from a staked validator type
// with the full validator power
func (v Validator) ABCIValidatorUpdate() abci.ValidatorUpdate {
	return abci.ValidatorUpdate{
		PubKey: tmtypes.TM2PB.PubKey(v.ConsPubKey),
		Power:  v.BondedTokens().RawInt(),
	}
}

// ABCIValidatorUpdateZero returns an abci.ValidatorUpdate from a staked validator type
// with zero power used for validator updates.
func (v Validator) ABCIValidatorUpdateZero() abci.ValidatorUpdate {
	return abci.ValidatorUpdate{
		PubKey: tmtypes.TM2PB.PubKey(v.ConsPubKey),
		Power:  0,
	}
}

// UpdateStatus updates the location of the shares within a validator
// to reflect the new status
func (v Validator) UpdateStatus(pool Pool, NewStatus sdk.BondStatus) (Validator, Pool) {

	switch v.Status {
	case sdk.Unbonded:

		switch NewStatus {
		case sdk.Unbonded:
			return v, pool
		case sdk.Bonded:
			pool = pool.looseTokensToBonded(v.Tokens)
		}
	case sdk.Unbonding:

		switch NewStatus {
		case sdk.Unbonding:
			return v, pool
		case sdk.Bonded:
			pool = pool.looseTokensToBonded(v.Tokens)
		}
	case sdk.Bonded:

		switch NewStatus {
		case sdk.Bonded:
			return v, pool
		default:
			pool = pool.bondedTokensToLoose(v.Tokens)
		}
	}

	v.Status = NewStatus
	return v, pool
}

// removes tokens from a validator
func (v Validator) RemoveTokens(pool Pool, tokens sdk.Dec) (Validator, Pool) {
	if v.Status == sdk.Bonded {
		pool = pool.bondedTokensToLoose(tokens)
	}

	v.Tokens = v.Tokens.Sub(tokens)
	return v, pool
}

// SetInitialCommission attempts to set a validator's initial commission. An
// error is returned if the commission is invalid.
func (v Validator) SetInitialCommission(commission Commission) (Validator, sdk.Error) {
	if err := commission.Validate(); err != nil {
		return v, err
	}

	v.Commission = commission
	return v, nil
}

//_________________________________________________________________________________________________________

// AddTokensFromDel adds tokens to a validator
func (v Validator) AddTokensFromDel(pool Pool, amount int64) (Validator, Pool, sdk.Dec) {

	// bondedShare/delegatedShare
	exRate := v.DelegatorShareExRate()
	amountDec := sdk.NewDecFromInt(amount)

	if v.Status == sdk.Bonded {
		pool = pool.looseTokensToBonded(amountDec)
	}

	v.Tokens = v.Tokens.Add(amountDec)
	issuedShares := amountDec.Quo(exRate)
	v.DelegatorShares = v.DelegatorShares.Add(issuedShares)

	return v, pool, issuedShares
}

// RemoveDelShares removes delegator shares from a validator.
func (v Validator) RemoveDelShares(pool Pool, delShares sdk.Dec) (Validator, Pool, sdk.Dec) {
	issuedTokens := v.DelegatorShareExRate().Mul(delShares)
	v.Tokens = v.Tokens.Sub(issuedTokens)
	v.DelegatorShares = v.DelegatorShares.Sub(delShares)

	if v.Status == sdk.Bonded {
		pool = pool.bondedTokensToLoose(issuedTokens)
	}

	return v, pool, issuedTokens
}

// DelegatorShareExRate gets the exchange rate of tokens over delegator shares.
// UNITS: tokens/delegator-shares
func (v Validator) DelegatorShareExRate() sdk.Dec {
	if v.DelegatorShares.IsZero() {
		return sdk.OneDec()
	}
	return v.Tokens.Quo(v.DelegatorShares)
}

// Get the bonded tokens which the validator holds
func (v Validator) BondedTokens() sdk.Dec {
	if v.Status == sdk.Bonded {
		return v.Tokens
	}
	return sdk.ZeroDec()
}

//______________________________________________________________________

// ensure fulfills the sdk validator types
var _ sdk.Validator = Validator{}

// nolint - for sdk.Validator
func (v Validator) GetJailed() bool              { return v.Jailed }
func (v Validator) GetMoniker() string           { return v.Description.Moniker }
func (v Validator) GetStatus() sdk.BondStatus    { return v.Status }
func (v Validator) GetFeeAddr() sdk.AccAddress   { return v.FeeAddr }
func (v Validator) GetOperator() sdk.ValAddress  { return v.OperatorAddr }
func (v Validator) GetConsPubKey() crypto.PubKey { return v.ConsPubKey }
func (v Validator) GetConsAddr() sdk.ConsAddress { return sdk.ConsAddress(v.ConsPubKey.Address()) }
func (v Validator) GetPower() sdk.Dec            { return v.BondedTokens() }
func (v Validator) GetTokens() sdk.Dec           { return v.Tokens }
func (v Validator) GetCommission() sdk.Dec       { return v.Commission.Rate }
func (v Validator) GetDelegatorShares() sdk.Dec  { return v.DelegatorShares }
func (v Validator) GetBondHeight() int64         { return v.BondHeight }<|MERGE_RESOLUTION|>--- conflicted
+++ resolved
@@ -62,45 +62,9 @@
 	}
 }
 
-<<<<<<< HEAD
-// what's kept in the store value
-type validatorValue struct {
-	FeeAddr            sdk.AccAddress
-	ConsPubKey         crypto.PubKey
-	Jailed             bool
-	Status             sdk.BondStatus
-	Tokens             sdk.Dec
-	DelegatorShares    sdk.Dec
-	Description        Description
-	BondHeight         int64
-	BondIntraTxCounter int16
-	UnbondingHeight    int64
-	UnbondingMinTime   time.Time
-	Commission         Commission
-}
-
-// return the redelegation without fields contained within the key for the store
-func MustMarshalValidator(cdc *codec.Codec, validator Validator) []byte {
-	val := validatorValue{
-		FeeAddr:            validator.FeeAddr,
-		ConsPubKey:         validator.ConsPubKey,
-		Jailed:             validator.Jailed,
-		Status:             validator.Status,
-		Tokens:             validator.Tokens,
-		DelegatorShares:    validator.DelegatorShares,
-		Description:        validator.Description,
-		BondHeight:         validator.BondHeight,
-		BondIntraTxCounter: validator.BondIntraTxCounter,
-		UnbondingHeight:    validator.UnbondingHeight,
-		UnbondingMinTime:   validator.UnbondingMinTime,
-		Commission:         validator.Commission,
-	}
-	return cdc.MustMarshalBinaryLengthPrefixed(val)
-=======
 // return the redelegation without fields contained within the key for the store
 func MustMarshalValidator(cdc *codec.Codec, validator Validator) []byte {
 	return cdc.MustMarshalBinaryLengthPrefixed(validator)
->>>>>>> 958faaa9
 }
 
 // unmarshal a redelegation from a store key and value
@@ -112,39 +76,9 @@
 	return validator
 }
 
-<<<<<<< HEAD
-// unmarshal a redelegation from a store key and value
-func UnmarshalValidator(cdc *codec.Codec, operatorAddr, value []byte) (validator Validator, err error) {
-	if len(operatorAddr) != sdk.AddrLen {
-		err = fmt.Errorf("%v", ErrBadValidatorAddr(DefaultCodespace).Data())
-		return
-	}
-	var storeValue validatorValue
-	err = cdc.UnmarshalBinaryLengthPrefixed(value, &storeValue)
-	if err != nil {
-		return
-	}
-
-	return Validator{
-		FeeAddr:            storeValue.FeeAddr,
-		OperatorAddr:       operatorAddr,
-		ConsPubKey:         storeValue.ConsPubKey,
-		Jailed:             storeValue.Jailed,
-		Tokens:             storeValue.Tokens,
-		Status:             storeValue.Status,
-		DelegatorShares:    storeValue.DelegatorShares,
-		Description:        storeValue.Description,
-		BondHeight:         storeValue.BondHeight,
-		BondIntraTxCounter: storeValue.BondIntraTxCounter,
-		UnbondingHeight:    storeValue.UnbondingHeight,
-		UnbondingMinTime:   storeValue.UnbondingMinTime,
-		Commission:         storeValue.Commission,
-	}, nil
-=======
 func UnmarshalValidator(cdc *codec.Codec, value []byte) (validator Validator, err error) {
 	err = cdc.UnmarshalBinaryLengthPrefixed(value, &validator)
 	return validator, err
->>>>>>> 958faaa9
 }
 
 // HumanReadableString returns a human readable string representation of a
