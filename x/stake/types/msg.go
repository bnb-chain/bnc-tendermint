--- conflicted
+++ resolved
@@ -444,16 +444,6 @@
 
 // quick validity check
 func (msg MsgRemoveValidator) ValidateBasic() sdk.Error {
-<<<<<<< HEAD
-	if msg.LauncherAddr.Empty() {
-		return ErrNilLauncherAddr(DefaultCodespace)
-	}
-	if msg.ValAddr.Empty() {
-		return ErrNilValidatorAddr(DefaultCodespace)
-	}
-	if msg.ValConsAddr.Empty() {
-		return ErrNilValidatorConsAddr(DefaultCodespace)
-=======
 	if len(msg.LauncherAddr) != sdk.AddrLen {
 		return sdk.ErrInvalidAddress(fmt.Sprintf("Expected launcher address length is %d, actual length is %d", sdk.AddrLen, len(msg.LauncherAddr)))
 	}
@@ -462,7 +452,6 @@
 	}
 	if len(msg.ValConsAddr) != sdk.AddrLen {
 		return sdk.ErrInvalidAddress(fmt.Sprintf("Expected validator consensus address length is %d, actual length is %d", sdk.AddrLen, len(msg.ValConsAddr)))
->>>>>>> 958faaa9
 	}
 	if msg.ProposalId <= 0 {
 		return ErrInvalidProposal(DefaultCodespace, fmt.Sprintf("Proposal id is expected to be positive, actual value is %d", msg.ProposalId))
