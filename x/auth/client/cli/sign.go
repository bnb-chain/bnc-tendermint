package cli

import (
	"fmt"
	"io/ioutil"

	"github.com/spf13/viper"

	"github.com/cosmos/cosmos-sdk/client"
	"github.com/cosmos/cosmos-sdk/client/context"
	"github.com/cosmos/cosmos-sdk/client/utils"
	sdk "github.com/cosmos/cosmos-sdk/types"
	"github.com/cosmos/cosmos-sdk/x/auth"
	authtxb "github.com/cosmos/cosmos-sdk/x/auth/client/txbuilder"
	"github.com/spf13/cobra"
	amino "github.com/tendermint/go-amino"
)

const (
	flagAppend    = "append"
	flagPrintSigs = "print-sigs"
	flagOffline   = "offline"
)

// GetSignCommand returns the sign command
func GetSignCommand(codec *amino.Codec, decoder auth.AccountDecoder) *cobra.Command {
	cmd := &cobra.Command{
		Use:   "sign <file>",
		Short: "Sign transactions generated offline",
		Long: `Sign transactions created with the --generate-only flag.
Read a transaction from <file>, sign it, and print its JSON encoding.

The --offline flag makes sure that the client will not reach out to the local cache.
Thus account number or sequence number lookups will not be performed and it is
recommended to set such parameters manually.`,
		RunE: makeSignCmd(codec, decoder),
		Args: cobra.ExactArgs(1),
	}
	cmd.Flags().String(client.FlagName, "", "Name of private key with which to sign")
	cmd.Flags().Bool(flagAppend, true, "Append the signature to the existing ones. If disabled, old signatures would be overwritten")
	cmd.Flags().Bool(flagPrintSigs, false, "Print the addresses that must sign the transaction and those who have already signed it, then exit")
	return cmd
}

func makeSignCmd(cdc *amino.Codec, decoder auth.AccountDecoder) func(cmd *cobra.Command, args []string) error {
	return func(cmd *cobra.Command, args []string) (err error) {
		stdTx, err := readAndUnmarshalStdTx(cdc, args[0])
		if err != nil {
			return
		}

		if viper.GetBool(flagPrintSigs) {
			printSignatures(stdTx)
			return nil
		}

		name := viper.GetString(client.FlagName)
		cliCtx := context.NewCLIContext().WithCodec(cdc).WithAccountDecoder(decoder)
		txBldr := authtxb.NewTxBuilderFromCLI()
<<<<<<< HEAD
		if len(txBldr.ChainID) == 0{
			return fmt.Errorf("missing chain-id")
=======
		if len(txBldr.ChainID) == 0 {
			return fmt.Errorf("chain-id is missing")
>>>>>>> eef6714b
		}

		newTx, err := utils.SignStdTx(txBldr, cliCtx, name, stdTx, viper.GetBool(flagAppend), viper.GetBool(flagOffline))
		if err != nil {
			return err
		}
		var json []byte
		if cliCtx.Indent {
			json, err = cdc.MarshalJSONIndent(newTx, "", "  ")
		} else {
			json, err = cdc.MarshalJSON(newTx)
		}
		if err != nil {
			return err
		}
		fmt.Printf("%s\n", json)
		return
	}
}

func printSignatures(stdTx auth.StdTx) {
	fmt.Println("Signers:")
	for i, signer := range stdTx.GetSigners() {
		fmt.Printf(" %v: %v\n", i, signer.String())
	}
	fmt.Println("")
	fmt.Println("Signatures:")
	for i, sig := range stdTx.GetSignatures() {
		fmt.Printf(" %v: %v\n", i, sdk.AccAddress(sig.Address()).String())
	}
	return
}

func readAndUnmarshalStdTx(cdc *amino.Codec, filename string) (stdTx auth.StdTx, err error) {
	var bytes []byte
	if bytes, err = ioutil.ReadFile(filename); err != nil {
		return
	}
	if err = cdc.UnmarshalJSON(bytes, &stdTx); err != nil {
		return
	}
	return
}<|MERGE_RESOLUTION|>--- conflicted
+++ resolved
@@ -57,13 +57,8 @@
 		name := viper.GetString(client.FlagName)
 		cliCtx := context.NewCLIContext().WithCodec(cdc).WithAccountDecoder(decoder)
 		txBldr := authtxb.NewTxBuilderFromCLI()
-<<<<<<< HEAD
-		if len(txBldr.ChainID) == 0{
-			return fmt.Errorf("missing chain-id")
-=======
 		if len(txBldr.ChainID) == 0 {
 			return fmt.Errorf("chain-id is missing")
->>>>>>> eef6714b
 		}
 
 		newTx, err := utils.SignStdTx(txBldr, cliCtx, name, stdTx, viper.GetBool(flagAppend), viper.GetBool(flagOffline))
