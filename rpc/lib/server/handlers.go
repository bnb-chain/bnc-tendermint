package rpcserver

import (
	"bytes"
	"context"
	"encoding/hex"
	"encoding/json"
	"fmt"
	"io/ioutil"
	"net/http"
	"reflect"
	"runtime/debug"
	"sort"
	"strings"
	"time"

	"github.com/gorilla/websocket"
	"github.com/pkg/errors"

	amino "github.com/tendermint/go-amino"
	cmn "github.com/tendermint/tendermint/libs/common"
	"github.com/tendermint/tendermint/libs/gopool"
	"github.com/tendermint/tendermint/libs/log"
	types "github.com/tendermint/tendermint/rpc/lib/types"
)

// RegisterRPCFuncs adds a route for each function in the funcMap, as well as general jsonrpc and websocket handlers for all functions.
// "result" is the interface on which the result objects are registered, and is popualted with every RPCResponse
func RegisterRPCFuncs(mux *http.ServeMux, funcMap map[string]*RPCFunc, cdc *amino.Codec, logger log.Logger) {
	// HTTP endpoints
	for funcName, rpcFunc := range funcMap {
		mux.HandleFunc("/"+funcName, makeHTTPHandler(rpcFunc, cdc, logger))
	}

	// JSONRPC endpoints
	mux.HandleFunc("/", handleInvalidJSONRPCPaths(makeJSONRPCHandler(funcMap, cdc, logger)))
}

//-------------------------------------
// function introspection

// RPCFunc contains the introspected type information for a function
type RPCFunc struct {
	f        reflect.Value  // underlying rpc function
	args     []reflect.Type // type of each function arg
	returns  []reflect.Type // type of each return arg
	argNames []string       // name of each argument
	ws       bool           // websocket only
}

// NewRPCFunc wraps a function for introspection.
// f is the function, args are comma separated argument names
func NewRPCFunc(f interface{}, args string) *RPCFunc {
	return newRPCFunc(f, args, false)
}

// NewWSRPCFunc wraps a function for introspection and use in the websockets.
func NewWSRPCFunc(f interface{}, args string) *RPCFunc {
	return newRPCFunc(f, args, true)
}

func newRPCFunc(f interface{}, args string, ws bool) *RPCFunc {
	var argNames []string
	if args != "" {
		argNames = strings.Split(args, ",")
	}
	return &RPCFunc{
		f:        reflect.ValueOf(f),
		args:     funcArgTypes(f),
		returns:  funcReturnTypes(f),
		argNames: argNames,
		ws:       ws,
	}
}

// return a function's argument types
func funcArgTypes(f interface{}) []reflect.Type {
	t := reflect.TypeOf(f)
	n := t.NumIn()
	typez := make([]reflect.Type, n)
	for i := 0; i < n; i++ {
		typez[i] = t.In(i)
	}
	return typez
}

// return a function's return types
func funcReturnTypes(f interface{}) []reflect.Type {
	t := reflect.TypeOf(f)
	n := t.NumOut()
	typez := make([]reflect.Type, n)
	for i := 0; i < n; i++ {
		typez[i] = t.Out(i)
	}
	return typez
}

// function introspection
//-----------------------------------------------------------------------------
// rpc.json

// jsonrpc calls grab the given method's function info and runs reflect.Call
func makeJSONRPCHandler(funcMap map[string]*RPCFunc, cdc *amino.Codec, logger log.Logger) http.HandlerFunc {
	return func(w http.ResponseWriter, r *http.Request) {
		b, err := ioutil.ReadAll(r.Body)
		if err != nil {
			WriteRPCResponseHTTP(w, types.RPCInvalidRequestError(types.JSONRPCStringID(""), errors.Wrap(err, "error reading request body")))
			return
		}
		// if its an empty request (like from a browser),
		// just display a list of functions
		if len(b) == 0 {
			writeListOfEndpoints(w, r, funcMap)
			return
		}

		// first try to unmarshal the incoming request as an array of RPC requests
		var (
			requests  []types.RPCRequest
			responses []types.RPCResponse
		)
		if err := json.Unmarshal(b, &requests); err != nil {
			// next, try to unmarshal as a single request
			var request types.RPCRequest
			if err := json.Unmarshal(b, &request); err != nil {
				WriteRPCResponseHTTP(w, types.RPCParseError(types.JSONRPCStringID(""), errors.Wrap(err, "error unmarshalling request")))
				return
			}
			requests = []types.RPCRequest{request}
		}

		for _, request := range requests {
			// A Notification is a Request object without an "id" member.
			// The Server MUST NOT reply to a Notification, including those that are within a batch request.
			if request.ID == types.JSONRPCStringID("") {
				logger.Debug("HTTPJSONRPC received a notification, skipping... (please send a non-empty ID if you want to call a method)")
				continue
			}
			if len(r.URL.Path) > 1 {
				responses = append(responses, types.RPCInvalidRequestError(request.ID, errors.Errorf("path %s is invalid", r.URL.Path)))
				continue
			}
			rpcFunc, ok := funcMap[request.Method]
			if !ok || rpcFunc.ws {
				responses = append(responses, types.RPCMethodNotFoundError(request.ID))
				continue
			}
			ctx := &types.Context{JSONReq: &request, HTTPReq: r}
			args := []reflect.Value{reflect.ValueOf(ctx)}
			if len(request.Params) > 0 {
				fnArgs, err := jsonParamsToArgs(rpcFunc, cdc, request.Params)
				if err != nil {
					responses = append(responses, types.RPCInvalidParamsError(request.ID, errors.Wrap(err, "error converting json params to arguments")))
					continue
				}
				args = append(args, fnArgs...)
			}
			returns := rpcFunc.f.Call(args)
			logger.Info("HTTPJSONRPC", "method", request.Method, "args", args, "returns", returns)
			result, err := unreflectResult(returns)
			if err != nil {
				responses = append(responses, types.RPCInternalError(request.ID, err))
				continue
			}
			responses = append(responses, types.NewRPCSuccessResponse(cdc, request.ID, result))
		}
		if len(responses) > 0 {
			WriteRPCResponseArrayHTTP(w, responses)
		}
	}
}

func handleInvalidJSONRPCPaths(next http.HandlerFunc) http.HandlerFunc {
	return func(w http.ResponseWriter, r *http.Request) {
		// Since the pattern "/" matches all paths not matched by other registered patterns we check whether the path is indeed
		// "/", otherwise return a 404 error
		if r.URL.Path != "/" {
			http.NotFound(w, r)
			return
		}

		next(w, r)
	}
}

func mapParamsToArgs(rpcFunc *RPCFunc, cdc *amino.Codec, params map[string]json.RawMessage, argsOffset int) ([]reflect.Value, error) {
	values := make([]reflect.Value, len(rpcFunc.argNames))
	for i, argName := range rpcFunc.argNames {
		argType := rpcFunc.args[i+argsOffset]

		if p, ok := params[argName]; ok && p != nil && len(p) > 0 {
			val := reflect.New(argType)
			err := cdc.UnmarshalJSON(p, val.Interface())
			if err != nil {
				return nil, err
			}
			values[i] = val.Elem()
		} else { // use default for that type
			values[i] = reflect.Zero(argType)
		}
	}

	return values, nil
}

func arrayParamsToArgs(rpcFunc *RPCFunc, cdc *amino.Codec, params []json.RawMessage, argsOffset int) ([]reflect.Value, error) {
	if len(rpcFunc.argNames) != len(params) {
		return nil, errors.Errorf("expected %v parameters (%v), got %v (%v)",
			len(rpcFunc.argNames), rpcFunc.argNames, len(params), params)
	}

	values := make([]reflect.Value, len(params))
	for i, p := range params {
		argType := rpcFunc.args[i+argsOffset]
		val := reflect.New(argType)
		err := cdc.UnmarshalJSON(p, val.Interface())
		if err != nil {
			return nil, err
		}
		values[i] = val.Elem()
	}
	return values, nil
}

// raw is unparsed json (from json.RawMessage) encoding either a map or an
// array.
//
// Example:
//   rpcFunc.args = [rpctypes.Context string]
//   rpcFunc.argNames = ["arg"]
func jsonParamsToArgs(rpcFunc *RPCFunc, cdc *amino.Codec, raw []byte) ([]reflect.Value, error) {
	const argsOffset = 1

	// TODO: Make more efficient, perhaps by checking the first character for '{' or '['?
	// First, try to get the map.
	var m map[string]json.RawMessage
	err := json.Unmarshal(raw, &m)
	if err == nil {
		return mapParamsToArgs(rpcFunc, cdc, m, argsOffset)
	}

	// Otherwise, try an array.
	var a []json.RawMessage
	err = json.Unmarshal(raw, &a)
	if err == nil {
		return arrayParamsToArgs(rpcFunc, cdc, a, argsOffset)
	}

	// Otherwise, bad format, we cannot parse
	return nil, errors.Errorf("unknown type for JSON params: %v. Expected map or array", err)
}

// rpc.json
//-----------------------------------------------------------------------------
// rpc.http

// convert from a function name to the http handler
func makeHTTPHandler(rpcFunc *RPCFunc, cdc *amino.Codec, logger log.Logger) func(http.ResponseWriter, *http.Request) {
	// Exception for websocket endpoints
	if rpcFunc.ws {
		return func(w http.ResponseWriter, r *http.Request) {
			WriteRPCResponseHTTP(w, types.RPCMethodNotFoundError(types.JSONRPCStringID("")))
		}
	}

	// All other endpoints
	return func(w http.ResponseWriter, r *http.Request) {
		logger.Debug("HTTP HANDLER", "req", r)

		ctx := &types.Context{HTTPReq: r}
		args := []reflect.Value{reflect.ValueOf(ctx)}

		fnArgs, err := httpParamsToArgs(rpcFunc, cdc, r)
		if err != nil {
			WriteRPCResponseHTTP(w, types.RPCInvalidParamsError(types.JSONRPCStringID(""), errors.Wrap(err, "error converting http params to arguments")))
			return
		}
		args = append(args, fnArgs...)

		returns := rpcFunc.f.Call(args)

		logger.Info("HTTPRestRPC", "method", r.URL.Path, "args", args, "returns", returns)
		result, err := unreflectResult(returns)
		if err != nil {
			WriteRPCResponseHTTP(w, types.RPCInternalError(types.JSONRPCStringID(""), err))
			return
		}
		WriteRPCResponseHTTP(w, types.NewRPCSuccessResponse(cdc, types.JSONRPCStringID(""), result))
	}
}

// Covert an http query to a list of properly typed values.
// To be properly decoded the arg must be a concrete type from tendermint (if its an interface).
func httpParamsToArgs(rpcFunc *RPCFunc, cdc *amino.Codec, r *http.Request) ([]reflect.Value, error) {
	// skip types.Context
	const argsOffset = 1

	values := make([]reflect.Value, len(rpcFunc.argNames))

	for i, name := range rpcFunc.argNames {
		argType := rpcFunc.args[i+argsOffset]

		values[i] = reflect.Zero(argType) // set default for that type

		arg := GetParam(r, name)
		// log.Notice("param to arg", "argType", argType, "name", name, "arg", arg)

		if "" == arg {
			continue
		}

		v, err, ok := nonJSONStringToArg(cdc, argType, arg)
		if err != nil {
			return nil, err
		}
		if ok {
			values[i] = v
			continue
		}

		values[i], err = jsonStringToArg(cdc, argType, arg)
		if err != nil {
			return nil, err
		}
	}

	return values, nil
}

func jsonStringToArg(cdc *amino.Codec, rt reflect.Type, arg string) (reflect.Value, error) {
	rv := reflect.New(rt)
	err := cdc.UnmarshalJSON([]byte(arg), rv.Interface())
	if err != nil {
		return rv, err
	}
	rv = rv.Elem()
	return rv, nil
}

func nonJSONStringToArg(cdc *amino.Codec, rt reflect.Type, arg string) (reflect.Value, error, bool) {
	if rt.Kind() == reflect.Ptr {
		rv_, err, ok := nonJSONStringToArg(cdc, rt.Elem(), arg)
		if err != nil {
			return reflect.Value{}, err, false
		} else if ok {
			rv := reflect.New(rt.Elem())
			rv.Elem().Set(rv_)
			return rv, nil, true
		} else {
			return reflect.Value{}, nil, false
		}
	} else {
		return _nonJSONStringToArg(cdc, rt, arg)
	}
}

// NOTE: rt.Kind() isn't a pointer.
func _nonJSONStringToArg(cdc *amino.Codec, rt reflect.Type, arg string) (reflect.Value, error, bool) {
	isIntString := RE_INT.Match([]byte(arg))
	isQuotedString := strings.HasPrefix(arg, `"`) && strings.HasSuffix(arg, `"`)
	isHexString := strings.HasPrefix(strings.ToLower(arg), "0x")

	var expectingString, expectingByteSlice, expectingInt bool
	switch rt.Kind() {
	case reflect.Int, reflect.Uint, reflect.Int8, reflect.Uint8, reflect.Int16, reflect.Uint16, reflect.Int32, reflect.Uint32, reflect.Int64, reflect.Uint64:
		expectingInt = true
	case reflect.String:
		expectingString = true
	case reflect.Slice:
		expectingByteSlice = rt.Elem().Kind() == reflect.Uint8
	}

	if isIntString && expectingInt {
		qarg := `"` + arg + `"`
		// jsonStringToArg
		rv, err := jsonStringToArg(cdc, rt, qarg)
		if err != nil {
			return rv, err, false
		} else {
			return rv, nil, true
		}
	}

	if isHexString {
		if !expectingString && !expectingByteSlice {
			err := errors.Errorf("got a hex string arg, but expected '%s'",
				rt.Kind().String())
			return reflect.ValueOf(nil), err, false
		}

		var value []byte
		value, err := hex.DecodeString(arg[2:])
		if err != nil {
			return reflect.ValueOf(nil), err, false
		}
		if rt.Kind() == reflect.String {
			return reflect.ValueOf(string(value)), nil, true
		}
		return reflect.ValueOf([]byte(value)), nil, true
	}

	if isQuotedString && expectingByteSlice {
		v := reflect.New(reflect.TypeOf(""))
		err := cdc.UnmarshalJSON([]byte(arg), v.Interface())
		if err != nil {
			return reflect.ValueOf(nil), err, false
		}
		v = v.Elem()
		return reflect.ValueOf([]byte(v.String())), nil, true
	}

	return reflect.ValueOf(nil), nil, false
}

// rpc.http
//-----------------------------------------------------------------------------
// rpc.websocket

const (
	defaultWSWriteChanCapacity = 1000
	defaultWSWriteWait         = 10 * time.Second
	defaultWSReadWait          = 30 * time.Second
	defaultWSPingPeriod        = (defaultWSReadWait * 9) / 10
)

// A single websocket connection contains listener id, underlying ws
// connection, and the event switch for subscribing to events.
//
// In case of an error, the connection is stopped.
type wsConnection struct {
	cmn.BaseService

	remoteAddr string
	baseConn   *websocket.Conn
	writeChan  chan types.RPCResponse

	funcMap map[string]*RPCFunc
	cdc     *amino.Codec

	// write channel capacity
	writeChanCapacity int

	// each write times out after this.
	writeWait time.Duration

	// Connection times out if we haven't received *anything* in this long, not even pings.
	readWait time.Duration

	// Send pings to server with this period. Must be less than readWait, but greater than zero.
	pingPeriod time.Duration

	// callback which is called upon disconnect
	onDisconnect func(remoteAddr string)

	ctx    context.Context
	cancel context.CancelFunc

	workerPool *gopool.Pool
}

// NewWSConnection wraps websocket.Conn.
//
// See the commentary on the func(*wsConnection) functions for a detailed
// description of how to configure ping period and pong wait time. NOTE: if the
// write buffer is full, pongs may be dropped, which may cause clients to
// disconnect. see https://github.com/gorilla/websocket/issues/97
func NewWSConnection(
	baseConn *websocket.Conn,
	funcMap map[string]*RPCFunc,
	cdc *amino.Codec,
	options ...func(*wsConnection),
) *wsConnection {
	baseConn.SetReadLimit(maxBodyBytes)
	wsc := &wsConnection{
		remoteAddr:        baseConn.RemoteAddr().String(),
		baseConn:          baseConn,
		funcMap:           funcMap,
		cdc:               cdc,
		writeWait:         defaultWSWriteWait,
		writeChanCapacity: defaultWSWriteChanCapacity,
		readWait:          defaultWSReadWait,
		pingPeriod:        defaultWSPingPeriod,
	}
	for _, option := range options {
		option(wsc)
	}
	wsc.BaseService = *cmn.NewBaseService(nil, "wsConnection", wsc)
	return wsc
}

// OnDisconnect sets a callback which is used upon disconnect - not
// Goroutine-safe. Nop by default.
func OnDisconnect(onDisconnect func(remoteAddr string)) func(*wsConnection) {
	return func(wsc *wsConnection) {
		wsc.onDisconnect = onDisconnect
	}
}

func SetWorkerPool(workerPool *gopool.Pool) func(*wsConnection) {
	return func(wsc *wsConnection) {
		wsc.workerPool = workerPool
	}
}

// WriteWait sets the amount of time to wait before a websocket write times out.
// It should only be used in the constructor - not Goroutine-safe.
func WriteWait(writeWait time.Duration) func(*wsConnection) {
	return func(wsc *wsConnection) {
		wsc.writeWait = writeWait
	}
}

// WriteChanCapacity sets the capacity of the websocket write channel.
// It should only be used in the constructor - not Goroutine-safe.
func WriteChanCapacity(cap int) func(*wsConnection) {
	return func(wsc *wsConnection) {
		wsc.writeChanCapacity = cap
	}
}

// ReadWait sets the amount of time to wait before a websocket read times out.
// It should only be used in the constructor - not Goroutine-safe.
func ReadWait(readWait time.Duration) func(*wsConnection) {
	return func(wsc *wsConnection) {
		wsc.readWait = readWait
	}
}

// PingPeriod sets the duration for sending websocket pings.
// It should only be used in the constructor - not Goroutine-safe.
func PingPeriod(pingPeriod time.Duration) func(*wsConnection) {
	return func(wsc *wsConnection) {
		wsc.pingPeriod = pingPeriod
	}
}

// OnStart implements cmn.Service by starting the read and write routines. It
// blocks until the connection closes.
func (wsc *wsConnection) OnStart() error {
	wsc.writeChan = make(chan types.RPCResponse, wsc.writeChanCapacity)

	// Read subscriptions/unsubscriptions to events
	go wsc.readRoutine()
	// Write responses, BLOCKING.
	wsc.writeRoutine()

	return nil
}

// OnStop implements cmn.Service by unsubscribing remoteAddr from all subscriptions.
func (wsc *wsConnection) OnStop() {
	// Both read and write loops close the websocket connection when they exit their loops.
	// The writeChan is never closed, to allow WriteRPCResponse() to fail.

	if wsc.onDisconnect != nil {
		wsc.onDisconnect(wsc.remoteAddr)
	}

	if wsc.ctx != nil {
		wsc.cancel()
	}
}

// GetRemoteAddr returns the remote address of the underlying connection.
// It implements WSRPCConnection
func (wsc *wsConnection) GetRemoteAddr() string {
	return wsc.remoteAddr
}

// WriteRPCResponse pushes a response to the writeChan, and blocks until it is accepted.
// It implements WSRPCConnection. It is Goroutine-safe.
func (wsc *wsConnection) WriteRPCResponse(resp types.RPCResponse) {
	select {
	case <-wsc.Quit():
		return
	case wsc.writeChan <- resp:
	}
}

// TryWriteRPCResponse attempts to push a response to the writeChan, but does not block.
// It implements WSRPCConnection. It is Goroutine-safe
func (wsc *wsConnection) TryWriteRPCResponse(resp types.RPCResponse) bool {
	select {
	case <-wsc.Quit():
		return false
	case wsc.writeChan <- resp:
		return true
	default:
		return false
	}
}

// Codec returns an amino codec used to decode parameters and encode results.
// It implements WSRPCConnection.
func (wsc *wsConnection) Codec() *amino.Codec {
	return wsc.cdc
}

// Context returns the connection's context.
// The context is canceled when the client's connection closes.
func (wsc *wsConnection) Context() context.Context {
	if wsc.ctx != nil {
		return wsc.ctx
	}
	wsc.ctx, wsc.cancel = context.WithCancel(context.Background())
	return wsc.ctx
}

// Read from the socket and subscribe to or unsubscribe from events
func (wsc *wsConnection) readRoutine() {
	defer func() {
		if r := recover(); r != nil {
			err, ok := r.(error)
			if !ok {
				err = fmt.Errorf("WSJSONRPC: %v", r)
			}
			wsc.Logger.Error("Panic in WSJSONRPC handler", "err", err, "stack", string(debug.Stack()))
			wsc.WriteRPCResponse(types.RPCInternalError(types.JSONRPCStringID("unknown"), err))
			go wsc.readRoutine()
		} else {
			wsc.baseConn.Close() // nolint: errcheck
		}
	}()

	wsc.baseConn.SetPongHandler(func(m string) error {
		return wsc.baseConn.SetReadDeadline(time.Now().Add(wsc.readWait))
	})

	for {
		select {
		case <-wsc.Quit():
			return
		default:
			// reset deadline for every type of message (control or data)
			if err := wsc.baseConn.SetReadDeadline(time.Now().Add(wsc.readWait)); err != nil {
				wsc.Logger.Error("failed to set read deadline", "err", err)
			}
			var in []byte
			_, in, err := wsc.baseConn.ReadMessage()
			if err != nil {
				if websocket.IsCloseError(err, websocket.CloseNormalClosure) {
					wsc.Logger.Info("Client closed the connection")
				} else {
					wsc.Logger.Error("Failed to read request", "err", err)
				}
				wsc.Stop()
				return
			}
<<<<<<< HEAD
			// Fetch the RPCFunc and execute it.
			if wsc.workerPool != nil {
				wsc.workerPool.Schedule(func() {
					wsc.processRequest(in)
				})
			} else {
				wsc.processRequest(in)
=======

			var request types.RPCRequest
			err = json.Unmarshal(in, &request)
			if err != nil {
				wsc.WriteRPCResponse(types.RPCParseError(types.JSONRPCStringID(""), errors.Wrap(err, "error unmarshaling request")))
				continue
			}

			// A Notification is a Request object without an "id" member.
			// The Server MUST NOT reply to a Notification, including those that are within a batch request.
			if request.ID == types.JSONRPCStringID("") {
				wsc.Logger.Debug("WSJSONRPC received a notification, skipping... (please send a non-empty ID if you want to call a method)")
				continue
>>>>>>> 0dd6b92a
			}

		}
	}
}

<<<<<<< HEAD
func (wsc *wsConnection) processRequest(message []byte) {
	var request types.RPCRequest
	err := json.Unmarshal(message, &request)
	if err != nil {
		wsc.WriteRPCResponse(types.RPCParseError(types.JSONRPCStringID(""), errors.Wrap(err, "Error unmarshaling request")))
		return
	}
=======
			ctx := &types.Context{JSONReq: &request, WSConn: wsc}
			args := []reflect.Value{reflect.ValueOf(ctx)}
			if len(request.Params) > 0 {
				fnArgs, err := jsonParamsToArgs(rpcFunc, wsc.cdc, request.Params)
				if err != nil {
					wsc.WriteRPCResponse(types.RPCInternalError(request.ID, errors.Wrap(err, "error converting json params to arguments")))
					continue
				}
				args = append(args, fnArgs...)
			}
>>>>>>> 0dd6b92a

	// A Notification is a Request object without an "id" member.
	// The Server MUST NOT reply to a Notification, including those that are within a batch request.
	if request.ID == types.JSONRPCStringID("") {
		wsc.Logger.Debug("WSJSONRPC received a notification, skipping... (please send a non-empty ID if you want to call a method)")
		return
	}

	// Now, fetch the RPCFunc and execute it.

	rpcFunc := wsc.funcMap[request.Method]
	if rpcFunc == nil {
		wsc.WriteRPCResponse(types.RPCMethodNotFoundError(request.ID))
		return
	}

	ctx := &types.Context{JSONReq: &request, WSConn: wsc}
	args := []reflect.Value{reflect.ValueOf(ctx)}
	if len(request.Params) > 0 {
		fnArgs, err := jsonParamsToArgs(rpcFunc, wsc.cdc, request.Params)
		if err != nil {
			wsc.WriteRPCResponse(types.RPCInternalError(request.ID, errors.Wrap(err, "Error converting json params to arguments")))
			return
		}
		args = append(args, fnArgs...)
	}
	returns := rpcFunc.f.Call(args)

	// TODO: Need to encode args/returns to string if we want to log them
	wsc.Logger.Info("WSJSONRPC", "method", request.Method)

	result, err := unreflectResult(returns)
	if err != nil {
		wsc.WriteRPCResponse(types.RPCInternalError(request.ID, err))
		return
	}

	wsc.WriteRPCResponse(types.NewRPCSuccessResponse(wsc.cdc, request.ID, result))
}

// receives on a write channel and writes out on the socket
func (wsc *wsConnection) writeRoutine() {
	pingTicker := time.NewTicker(wsc.pingPeriod)
	defer func() {
		pingTicker.Stop()
		if err := wsc.baseConn.Close(); err != nil {
			wsc.Logger.Error("Error closing connection", "err", err)
		}
	}()

	// https://github.com/gorilla/websocket/issues/97
	pongs := make(chan string, 1)
	wsc.baseConn.SetPingHandler(func(m string) error {
		select {
		case pongs <- m:
		default:
		}
		return nil
	})

	for {
		select {
		case m := <-pongs:
			err := wsc.writeMessageWithDeadline(websocket.PongMessage, []byte(m))
			if err != nil {
				wsc.Logger.Info("Failed to write pong (client may disconnect)", "err", err)
			}
		case <-pingTicker.C:
			err := wsc.writeMessageWithDeadline(websocket.PingMessage, []byte{})
			if err != nil {
				wsc.Logger.Error("Failed to write ping", "err", err)
				wsc.Stop()
				return
			}
		case msg := <-wsc.writeChan:
			jsonBytes, err := json.MarshalIndent(msg, "", "  ")
			if err != nil {
				wsc.Logger.Error("Failed to marshal RPCResponse to JSON", "err", err)
			} else {
				if err = wsc.writeMessageWithDeadline(websocket.TextMessage, jsonBytes); err != nil {
					wsc.Logger.Error("Failed to write response", "err", err)
					wsc.Stop()
					return
				}
			}
		case <-wsc.Quit():
			return
		}
	}
}

// All writes to the websocket must (re)set the write deadline.
// If some writes don't set it while others do, they may timeout incorrectly (https://github.com/tendermint/tendermint/issues/553)
func (wsc *wsConnection) writeMessageWithDeadline(msgType int, msg []byte) error {
	if err := wsc.baseConn.SetWriteDeadline(time.Now().Add(wsc.writeWait)); err != nil {
		return err
	}
	return wsc.baseConn.WriteMessage(msgType, msg)
}

//----------------------------------------

// WebsocketManager provides a WS handler for incoming connections and passes a
// map of functions along with any additional params to new connections.
// NOTE: The websocket path is defined externally, e.g. in node/node.go
type WebsocketManager struct {
	websocket.Upgrader

	funcMap       map[string]*RPCFunc
	cdc           *amino.Codec
	logger        log.Logger
	wsConnOptions []func(*wsConnection)
}

// NewWebsocketManager returns a new WebsocketManager that passes a map of
// functions, connection options and logger to new WS connections.
func NewWebsocketManager(funcMap map[string]*RPCFunc, cdc *amino.Codec, wsConnOptions ...func(*wsConnection)) *WebsocketManager {
	return &WebsocketManager{
		funcMap: funcMap,
		cdc:     cdc,
		Upgrader: websocket.Upgrader{
			CheckOrigin: func(r *http.Request) bool {
				// TODO ???
				return true
			},
		},
		logger:        log.NewNopLogger(),
		wsConnOptions: wsConnOptions,
	}
}

// SetLogger sets the logger.
func (wm *WebsocketManager) SetLogger(l log.Logger) {
	wm.logger = l
}

// WebsocketHandler upgrades the request/response (via http.Hijack) and starts
// the wsConnection.
func (wm *WebsocketManager) WebsocketHandler(w http.ResponseWriter, r *http.Request) {
	wsConn, err := wm.Upgrade(w, r, nil)
	if err != nil {
		// TODO - return http error
		wm.logger.Error("Failed to upgrade to websocket connection", "err", err)
		return
	}

	// register connection
	con := NewWSConnection(wsConn, wm.funcMap, wm.cdc, wm.wsConnOptions...)
	con.SetLogger(wm.logger.With("remote", wsConn.RemoteAddr()))
	wm.logger.Info("New websocket connection", "remote", con.remoteAddr)
	err = con.Start() // Blocking
	if err != nil {
		wm.logger.Error("Error starting connection", "err", err)
	}
}

// rpc.websocket
//-----------------------------------------------------------------------------

// NOTE: assume returns is result struct and error. If error is not nil, return it
func unreflectResult(returns []reflect.Value) (interface{}, error) {
	errV := returns[1]
	if errV.Interface() != nil {
		return nil, errors.Errorf("%v", errV.Interface())
	}
	rv := returns[0]
	// the result is a registered interface,
	// we need a pointer to it so we can marshal with type byte
	rvp := reflect.New(rv.Type())
	rvp.Elem().Set(rv)
	return rvp.Interface(), nil
}

// writes a list of available rpc endpoints as an html page
func writeListOfEndpoints(w http.ResponseWriter, r *http.Request, funcMap map[string]*RPCFunc) {
	noArgNames := []string{}
	argNames := []string{}
	for name, funcData := range funcMap {
		if len(funcData.args) == 0 {
			noArgNames = append(noArgNames, name)
		} else {
			argNames = append(argNames, name)
		}
	}
	sort.Strings(noArgNames)
	sort.Strings(argNames)
	buf := new(bytes.Buffer)
	buf.WriteString("<html><body>")
	buf.WriteString("<br>Available endpoints:<br>")

	for _, name := range noArgNames {
		link := fmt.Sprintf("//%s/%s", r.Host, name)
		buf.WriteString(fmt.Sprintf("<a href=\"%s\">%s</a></br>", link, link))
	}

	buf.WriteString("<br>Endpoints that require arguments:<br>")
	for _, name := range argNames {
		link := fmt.Sprintf("//%s/%s?", r.Host, name)
		funcData := funcMap[name]
		for i, argName := range funcData.argNames {
			link += argName + "=_"
			if i < len(funcData.argNames)-1 {
				link += "&"
			}
		}
		buf.WriteString(fmt.Sprintf("<a href=\"%s\">%s</a></br>", link, link))
	}
	buf.WriteString("</body></html>")
	w.Header().Set("Content-Type", "text/html")
	w.WriteHeader(200)
	w.Write(buf.Bytes()) // nolint: errcheck
}<|MERGE_RESOLUTION|>--- conflicted
+++ resolved
@@ -646,7 +646,6 @@
 				wsc.Stop()
 				return
 			}
-<<<<<<< HEAD
 			// Fetch the RPCFunc and execute it.
 			if wsc.workerPool != nil {
 				wsc.workerPool.Schedule(func() {
@@ -654,47 +653,19 @@
 				})
 			} else {
 				wsc.processRequest(in)
-=======
-
-			var request types.RPCRequest
-			err = json.Unmarshal(in, &request)
-			if err != nil {
-				wsc.WriteRPCResponse(types.RPCParseError(types.JSONRPCStringID(""), errors.Wrap(err, "error unmarshaling request")))
-				continue
-			}
-
-			// A Notification is a Request object without an "id" member.
-			// The Server MUST NOT reply to a Notification, including those that are within a batch request.
-			if request.ID == types.JSONRPCStringID("") {
-				wsc.Logger.Debug("WSJSONRPC received a notification, skipping... (please send a non-empty ID if you want to call a method)")
-				continue
->>>>>>> 0dd6b92a
-			}
-
-		}
-	}
-}
-
-<<<<<<< HEAD
+			}
+
+		}
+	}
+}
+
 func (wsc *wsConnection) processRequest(message []byte) {
 	var request types.RPCRequest
 	err := json.Unmarshal(message, &request)
 	if err != nil {
-		wsc.WriteRPCResponse(types.RPCParseError(types.JSONRPCStringID(""), errors.Wrap(err, "Error unmarshaling request")))
+		wsc.WriteRPCResponse(types.RPCParseError(types.JSONRPCStringID(""), errors.Wrap(err, "error unmarshaling request")))
 		return
 	}
-=======
-			ctx := &types.Context{JSONReq: &request, WSConn: wsc}
-			args := []reflect.Value{reflect.ValueOf(ctx)}
-			if len(request.Params) > 0 {
-				fnArgs, err := jsonParamsToArgs(rpcFunc, wsc.cdc, request.Params)
-				if err != nil {
-					wsc.WriteRPCResponse(types.RPCInternalError(request.ID, errors.Wrap(err, "error converting json params to arguments")))
-					continue
-				}
-				args = append(args, fnArgs...)
-			}
->>>>>>> 0dd6b92a
 
 	// A Notification is a Request object without an "id" member.
 	// The Server MUST NOT reply to a Notification, including those that are within a batch request.
@@ -716,7 +687,7 @@
 	if len(request.Params) > 0 {
 		fnArgs, err := jsonParamsToArgs(rpcFunc, wsc.cdc, request.Params)
 		if err != nil {
-			wsc.WriteRPCResponse(types.RPCInternalError(request.ID, errors.Wrap(err, "Error converting json params to arguments")))
+			wsc.WriteRPCResponse(types.RPCInternalError(request.ID, errors.Wrap(err, "error converting json params to arguments")))
 			return
 		}
 		args = append(args, fnArgs...)
