--- conflicted
+++ resolved
@@ -152,8 +152,8 @@
 // NewTendermint creates a new tendermint server and sleeps forever
 func NewTendermint(app abci.Application, opts *Options) *nm.Node {
 	// Create & start node
-<<<<<<< HEAD
 	config := GetConfig(opts.recreateConfig)
+	config.TxIndex.EnableRangeQuery = true
 	var logger log.Logger
 	if opts.suppressStdout {
 		logger = log.NewNopLogger()
@@ -161,13 +161,6 @@
 		logger = log.NewTMLogger(log.NewSyncWriter(os.Stdout))
 		logger = log.NewFilter(logger, log.AllowError())
 	}
-=======
-	config := GetConfig()
-	// change default config for test
-	config.TxIndex.EnableRangeQuery = true
-	logger := log.NewTMLogger(log.NewSyncWriter(os.Stdout))
-	logger = log.NewFilter(logger, log.AllowError())
->>>>>>> 6212bb92
 	pvKeyFile := config.PrivValidatorKeyFile()
 	pvKeyStateFile := config.PrivValidatorStateFile()
 	pv := privval.LoadOrGenFilePV(pvKeyFile, pvKeyStateFile)
