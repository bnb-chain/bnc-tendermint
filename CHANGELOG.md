# Changelog

<<<<<<< HEAD
*July 29, 2019*

This releases fixes one bug in the PEX reactor and adds a `recover` to the Go's
ABCI server, which allows it to properly cleanup.

### IMPROVEMENTS:
- [abci] \#3809 Recover from application panics in `server/socket_server.go` to allow socket cleanup (@ruseinov)

### BUG FIXES:
- [p2p] \#3338 Prevent "sent next PEX request too soon" errors by not calling
  ensurePeers outside of ensurePeersRoutine
=======
=======
## v0.32.1

*July 15, 2019*

Special thanks to external contributors on this release: 
@ParthDesai, @climber73, @jim380, @ashleyvega

This release contains a minor enhancement to the ABCI and some breaking changes to our libs folder, namely:
- CheckTx requests include a `CheckTxType` enum that can be set to `Recheck` to indicate to the application that this transaction was already checked/validated and certain expensive operations (like checking signatures) can be skipped
- Removed various functions from `libs` pkgs

Friendly reminder, we have a [bug bounty
program](https://hackerone.com/tendermint).

### BREAKING CHANGES:

- Go API

  -  [abci] [\#2127](https://github.com/tendermint/tendermint/issues/2127) The CheckTx and DeliverTx methods in the ABCI `Application` interface now take structs  as arguments (RequestCheckTx and RequestDeliverTx, respectively), instead of just the raw tx bytes. This allows more information to be passed to these methods, for instance, indicating whether a tx has already been checked.
  - [libs] Remove unused `db/debugDB` and `common/colors.go` & `errors/errors.go` files (@marbar3778)
  - [libs] [\#2432](https://github.com/tendermint/tendermint/issues/2432) Remove unused `common/heap.go` file (@marbar3778)
  - [libs] Remove unused `date.go`, `io.go`. Remove `GoPath()`, `Prompt()` and `IsDirEmpty()` functions from `os.go` (@marbar3778)
  - [libs] Remove unused `FailRand()` func and minor clean up to `fail.go`(@marbar3778)

### FEATURES:

- [node] Add variadic argument to `NewNode` to support functional options, allowing the Node to be more easily customized. 
- [node][\#3730](https://github.com/tendermint/tendermint/pull/3730) Add `CustomReactors` option to `NewNode` allowing caller to pass
  custom reactors to run inside Tendermint node (@ParthDesai)
- [abci] [\#2127](https://github.com/tendermint/tendermint/issues/2127)RequestCheckTx has a new field, `CheckTxType`, which can take values of `CheckTxType_New` and `CheckTxType_Recheck`, indicating whether this is a new tx being checked for the first time or whether this tx is being rechecked after a block commit. This allows applications to skip certain expensive operations, like signature checking, if they've already been done once. see [docs](https://github.com/tendermint/tendermint/blob/eddb433d7c082efbeaf8974413a36641519ee895/docs/spec/abci/apps.md#mempool-connection)

### IMPROVEMENTS:

- [rpc] [\#3700](https://github.com/tendermint/tendermint/issues/3700) Make possible to set absolute paths for TLS cert and key (@climber73)
- [abci] [\#3513](https://github.com/tendermint/tendermint/issues/3513) Call the reqRes callback after the resCb so they always happen in the same order

### BUG FIXES:

- [p2p] [\#3338](https://github.com/tendermint/tendermint/issues/3338) Prevent "sent next PEX request too soon" errors by not calling
  ensurePeers outside of ensurePeersRoutine
- [behaviour] [\3772](https://github.com/tendermint/tendermint/pull/3772) Return correct reason in MessageOutOfOrder (@jim380)
- [config] [\#3723](https://github.com/tendermint/tendermint/issues/3723) Add consensus_params to testnet config generation; document time_iota_ms (@ashleyvega)


>>>>>>> dbf4062a
## v0.32.0

*June 25, 2019*

Special thanks to external contributors on this release:
@needkane, @SebastianElvis, @andynog, @Yawning, @wooparadog

This release contains breaking changes to our build and release processes, ABCI,
and the RPC, namely:
- Use Go modules instead of dep
- Bring active development to the `master` Github branch
- ABCI Tags are now Events - see
  [docs](https://github.com/tendermint/tendermint/blob/60827f75623b92eff132dc0eff5b49d2025c591e/docs/spec/abci/abci.md#events)
- Bind RPC to localhost by default, not to the public interface [UPGRADING/RPC_Changes](./UPGRADING.md#rpc_changes)

Friendly reminder, we have a [bug bounty
program](https://hackerone.com/tendermint).

### BREAKING CHANGES:

* CLI/RPC/Config
<<<<<<< HEAD
  - [cli] \#3613 Switch from golang/dep to Go Modules to resolve dependencies:
=======
  - [cli] [\#3613](https://github.com/tendermint/tendermint/issues/3613) Switch from golang/dep to Go Modules to resolve dependencies:
>>>>>>> dbf4062a
    It is recommended to switch to Go Modules if your project has tendermint as
    a dependency. Read more on Modules here:
    https://github.com/golang/go/wiki/Modules
  - [config] [\#3632](https://github.com/tendermint/tendermint/pull/3632) Removed `leveldb` as generic
    option for `db_backend`. Must be `goleveldb` or `cleveldb`.
<<<<<<< HEAD
  - [rpc] \#3616 Fix field names for `/block_results` response (eg. `results.DeliverTx`
    -> `results.deliver_tx`). See docs for details.
  - [rpc] \#3724 RPC now binds to `127.0.0.1` by default instead of `0.0.0.0`

* Apps
  - [abci] \#1859 `ResponseCheckTx`, `ResponseDeliverTx`, `ResponseBeginBlock`,
=======
  - [rpc] [\#3616](https://github.com/tendermint/tendermint/issues/3616) Fix field names for `/block_results` response (eg. `results.DeliverTx`
    -> `results.deliver_tx`). See docs for details.
  - [rpc] [\#3724](https://github.com/tendermint/tendermint/issues/3724) RPC now binds to `127.0.0.1` by default instead of `0.0.0.0`

* Apps
  - [abci] [\#1859](https://github.com/tendermint/tendermint/issues/1859) `ResponseCheckTx`, `ResponseDeliverTx`, `ResponseBeginBlock`,
>>>>>>> dbf4062a
    and `ResponseEndBlock` now include `Events` instead of `Tags`. Each `Event`
    contains a `type` and a list of `attributes` (list of key-value pairs)
    allowing for inclusion of multiple distinct events in each response.

* Go API
<<<<<<< HEAD
  - [abci] \#3193 Use RequestDeliverTx and RequestCheckTx in the ABCI
=======
  - [abci] [\#3193](https://github.com/tendermint/tendermint/issues/3193) Use RequestDeliverTx and RequestCheckTx in the ABCI
>>>>>>> dbf4062a
    Application interface
  - [libs/db] [\#3632](https://github.com/tendermint/tendermint/pull/3632) Removed deprecated `LevelDBBackend` const
    If you have `db_backend` set to `leveldb` in your config file, please
    change it to `goleveldb` or `cleveldb`.
<<<<<<< HEAD
  - [p2p] \#3521 Remove NewNetAddressStringWithOptionalID
=======
  - [p2p] [\#3521](https://github.com/tendermint/tendermint/issues/3521) Remove NewNetAddressStringWithOptionalID
>>>>>>> dbf4062a

* Blockchain Protocol

* P2P Protocol

### FEATURES:

### IMPROVEMENTS:
<<<<<<< HEAD
- [abci/examples] \#3659 Change validator update tx format in the `persistent_kvstore` to use base64 for pubkeys instead of hex (@needkane)
- [consensus] \#3656 Exit if SwitchToConsensus fails
- [p2p] \#3666 Add per channel telemetry to improve reactor observability
- [rpc] [\#3686](https://github.com/tendermint/tendermint/pull/3686) `HTTPClient#Call` returns wrapped errors, so a caller could use `errors.Cause` to retrieve an error code. (@wooparadog)

### BUG FIXES:
- [libs/db] \#3717 Fixed the BoltDB backend's Batch.Delete implementation (@Yawning)
- [libs/db] \#3718 Fixed the BoltDB backend's Get and Iterator implementation (@Yawning)
- [node] \#3716 Fix a bug where `nil` is recorded as node's address
- [node] \#3741 Fix profiler blocking the entire node
=======
- [abci/examples] [\#3659](https://github.com/tendermint/tendermint/issues/3659) Change validator update tx format in the `persistent_kvstore` to use base64 for pubkeys instead of hex (@needkane)
- [consensus] [\#3656](https://github.com/tendermint/tendermint/issues/3656) Exit if SwitchToConsensus fails
- [p2p] [\#3666](https://github.com/tendermint/tendermint/issues/3666) Add per channel telemetry to improve reactor observability
- [rpc] [\#3686](https://github.com/tendermint/tendermint/pull/3686) `HTTPClient#Call` returns wrapped errors, so a caller could use `errors.Cause` to retrieve an error code. (@wooparadog)

### BUG FIXES:
- [libs/db] [\#3717](https://github.com/tendermint/tendermint/issues/3717) Fixed the BoltDB backend's Batch.Delete implementation (@Yawning)
- [libs/db] [\#3718](https://github.com/tendermint/tendermint/issues/3718) Fixed the BoltDB backend's Get and Iterator implementation (@Yawning)
- [node] [\#3716](https://github.com/tendermint/tendermint/issues/3716) Fix a bug where `nil` is recorded as node's address
- [node] [\#3741](https://github.com/tendermint/tendermint/issues/3741) Fix profiler blocking the entire node
>>>>>>> dbf4062a

## v0.31.7

*June 3, 2019*

This releases fixes a regression in the mempool introduced in v0.31.6.
The regression caused the invalid committed txs to be proposed in blocks over and
over again.

### BUG FIXES:
- [mempool] [\#3699](https://github.com/tendermint/tendermint/issues/3699) Remove all committed txs from the mempool.
    This reverts the change from v0.31.6 where we only remove valid txs from the mempool.
    Note this means malicious proposals can cause txs to be dropped from the
    mempools of other nodes by including them in blocks before they are valid.
    See [\#3322](https://github.com/tendermint/tendermint/issues/3322).

## v0.31.6

*May 31st, 2019*

This release contains many fixes and improvements, primarily for p2p functionality.
It also fixes a security issue in the mempool package.

With this release, Tendermint now supports [boltdb](https://github.com/etcd-io/bbolt), although
in experimental mode. Feel free to try and report to us any findings/issues.
Note also that the build tags for compiling CLevelDB have changed.

Special thanks to external contributors on this release:
@guagualvcha, @james-ray, @gregdhill, @climber73, @yutianwu,
@carlosflrs, @defunctzombie, @leoluk, @needkane, @CrocdileChan

### BREAKING CHANGES:

* Go API
  - [libs/common] Removed deprecated `PanicSanity`, `PanicCrisis`,
    `PanicConsensus` and `PanicQ`
  - [mempool, state] [\#2659](https://github.com/tendermint/tendermint/issues/2659) `Mempool` now an interface that lives in the mempool package.
    See issue and PR for more details.
  - [p2p] [\#3346](https://github.com/tendermint/tendermint/issues/3346) `Reactor#InitPeer` method is added to `Reactor` interface
  - [types] [\#1648](https://github.com/tendermint/tendermint/issues/1648) `Commit#VoteSignBytes` signature was changed

### FEATURES:
- [node] [\#2659](https://github.com/tendermint/tendermint/issues/2659) Add `node.Mempool()` method, which allows you to access mempool
- [libs/db] [\#3604](https://github.com/tendermint/tendermint/pull/3604) Add experimental support for bolt db (etcd's fork of bolt) (@CrocdileChan)

### IMPROVEMENTS:
- [cli] [\#3585](https://github.com/tendermint/tendermint/issues/3585) Add `--keep-addr-book` option to `unsafe_reset_all` cmd to not
  clear the address book (@climber73)
- [cli] [\#3160](https://github.com/tendermint/tendermint/issues/3160) Add
  `--config=<path-to-config>` option to `testnet` cmd (@gregdhill)
- [cli] [\#3661](https://github.com/tendermint/tendermint/pull/3661) Add
  `--hostname-suffix`, `--hostname` and `--random-monikers` options to `testnet`
  cmd for greater peer address/identity generation flexibility.
- [crypto] [\#3672](https://github.com/tendermint/tendermint/issues/3672) Return more info in the `AddSignatureFromPubKey` error
- [cs/replay] [\#3460](https://github.com/tendermint/tendermint/issues/3460) Check appHash for each block
- [libs/db] [\#3611](https://github.com/tendermint/tendermint/issues/3611) Conditional compilation
  * Use `cleveldb` tag instead of `gcc` to compile Tendermint with CLevelDB or
    use `make build_c` / `make install_c` (full instructions can be found at
    https://tendermint.com/docs/introduction/install.html#compile-with-cleveldb-support)
  * Use `boltdb` tag to compile Tendermint with bolt db
- [node] [\#3362](https://github.com/tendermint/tendermint/issues/3362) Return an error if `persistent_peers` list is invalid (except
  when IP lookup fails)
- [p2p] [\#3463](https://github.com/tendermint/tendermint/pull/3463) Do not log "Can't add peer's address to addrbook" error for a private peer (@guagualvcha)
- [p2p] [\#3531](https://github.com/tendermint/tendermint/issues/3531) Terminate session on nonce wrapping (@climber73)
- [pex] [\#3647](https://github.com/tendermint/tendermint/pull/3647) Dial seeds, if any, instead of crawling peers first (@defunctzombie)
- [rpc] [\#3534](https://github.com/tendermint/tendermint/pull/3534) Add support for batched requests/responses in JSON RPC
- [rpc] [\#3362](https://github.com/tendermint/tendermint/issues/3362) `/dial_seeds` & `/dial_peers` return errors if addresses are
  incorrect (except when IP lookup fails)

### BUG FIXES:
- [consensus] [\#3067](https://github.com/tendermint/tendermint/issues/3067) Fix replay from appHeight==0 with validator set changes (@james-ray)
- [consensus] [\#3304](https://github.com/tendermint/tendermint/issues/3304) Create a peer state in consensus reactor before the peer
  is started (@guagualvcha)
- [lite] [\#3669](https://github.com/tendermint/tendermint/issues/3669) Add context parameter to RPC Handlers in proxy routes (@yutianwu)
- [mempool] [\#3322](https://github.com/tendermint/tendermint/issues/3322) When a block is committed, only remove committed txs from the mempool
that were valid (ie. `ResponseDeliverTx.Code == 0`)
- [p2p] [\#3338](https://github.com/tendermint/tendermint/issues/3338) Ensure `RemovePeer` is always called before `InitPeer` (upon a peer
  reconnecting to our node)
- [p2p] [\#3532](https://github.com/tendermint/tendermint/issues/3532) Limit the number of attempts to connect to a peer in seed mode
  to 16 (as a result, the node will stop retrying after a 35 hours time window)
- [p2p] [\#3362](https://github.com/tendermint/tendermint/issues/3362) Allow inbound peers to be persistent, including for seed nodes.
- [pex] [\#3603](https://github.com/tendermint/tendermint/pull/3603) Dial seeds when addrbook needs more addresses (@defunctzombie)

### OTHERS:
- [networks] fixes ansible integration script (@carlosflrs)

## v0.31.5-binance.2
### FEATURES:
- [sync] [\#97](https://github.com/binance-chain/bnc-tendermint/pull/97) supoort hot sync reactor 

### IMPROVEMENTS:
- [index] [\#106](https://github.com/binance-chain/bnc-tendermint/pull/106) index service recover from data lost
- [P2P] [\#106](https://github.com/binance-chain/bnc-tendermint/pull/107) introduce skip_tx_from_persistent config and other basic p2p improvement 


## v0.31.5-binance.1
*July 17th, 2019*

### IMPROVEMENTS:
- [mempool] [\#100](https://github.com/binance-chain/bnc-tendermint/pull/100) add OnlyPersistent to config of mempool 
- [metrics] [\#96](https://github.com/binance-chain/bnc-tendermint/pull/96) monitor: add more metrics about p2p


## v0.31.5

*April 16th, 2019*

This release fixes a regression from v0.31.4 where, in existing chains that
were upgraded, `/validators` could return an empty validator set. This is true
for almost all heights, given the validator set remains the same.

Special thanks to external contributors on this release:
@brapse, @guagualvcha, @dongsam, @phucc

### IMPROVEMENTS:

- [libs/common] `CMap`: slight optimization in `Keys()` and `Values()` (@phucc)
- [gitignore] gitignore: add .vendor-new (@dongsam)

### BUG FIXES:

- [state] [\#3537](https://github.com/tendermint/tendermint/pull/3537#issuecomment-482711833)
  `LoadValidators`: do not return an empty validator set
- [blockchain] [\#3457](https://github.com/tendermint/tendermint/issues/3457)
  Fix "peer did not send us anything" in `fast_sync` mode when under high pressure

## v0.31.4

*April 12th, 2019*

This release fixes a regression from v0.31.3 which used the peer's `SocketAddr` to add the peer to
the address book. This swallowed the peer's self-reported port which is important in case of reconnect.
It brings back `NetAddress()` to `NodeInfo` and uses it instead of `SocketAddr` for adding peers.
Additionally, it improves response time on the `/validators` or `/status` RPC endpoints.
As a side-effect it makes these RPC endpoint more difficult to DoS and fixes a performance degradation in `ExecCommitBlock`.
Also, it contains an [ADR](https://github.com/tendermint/tendermint/pull/3539) that proposes decoupling the
responsibility for peer behaviour from the `p2p.Switch` (by @brapse).

Special thanks to external contributors on this release:
@brapse, @guagualvcha, @mydring

### IMPROVEMENTS:

- [p2p] [\#3463](https://github.com/tendermint/tendermint/pull/3463) Do not log "Can't add peer's address to addrbook" error for a private peer
- [p2p] [\#3547](https://github.com/tendermint/tendermint/pull/3547) Fix a couple of annoying typos (@mdyring)

### BUG FIXES:

- [docs] [\#3514](https://github.com/tendermint/tendermint/issues/3514) Fix block.Header.Time description (@melekes)
- [p2p] [\#2716](https://github.com/tendermint/tendermint/issues/2716) Check if we're already connected to peer right before dialing it (@melekes)
- [p2p] [\#3545](https://github.com/tendermint/tendermint/issues/3545) Add back `NetAddress()` to `NodeInfo` and use it instead of peer's `SocketAddr()` when adding a peer to the `PEXReactor` (potential fix for [\#3532](https://github.com/tendermint/tendermint/issues/3532))
- [state] [\#3438](https://github.com/tendermint/tendermint/pull/3438)
  Persist validators every 100000 blocks even if no changes to the set
  occurred (@guagualvcha). This
  1) Prevents possible DoS attack using `/validators` or `/status` RPC
  endpoints. Before response time was growing linearly with height if no
  changes were made to the validator set.
  2) Fixes performance degradation in `ExecCommitBlock` where we call
  `LoadValidators` for each `Evidence` in the block.

## v0.31.3

*April 1st, 2019*

This release includes two security sensitive fixes: it ensures generated private
keys are valid, and it prevents certain DNS lookups that would cause the node to
panic if the lookup failed.

### BREAKING CHANGES:
* Go API
  - [crypto/secp256k1] [\#3439](https://github.com/tendermint/tendermint/issues/3439)
    The `secp256k1.GenPrivKeySecp256k1` function has changed to guarantee that it returns a valid key, which means it
    will return a different private key than in previous versions for the same secret.

### BUG FIXES:

- [crypto/secp256k1] [\#3439](https://github.com/tendermint/tendermint/issues/3439)
    Ensure generated private keys are valid by randomly sampling until a valid key is found.
    Previously, it was possible (though rare!) to generate keys that exceeded the curve order.
    Such keys would lead to invalid signatures.
- [p2p] [\#3522](https://github.com/tendermint/tendermint/issues/3522) Memoize
  socket address in peer connections to avoid DNS lookups. Previously, failed
  DNS lookups could cause the node to panic.

## v0.31.2

*March 30th, 2019*

This release fixes a regression from v0.31.1 where Tendermint panics under
mempool load for external ABCI apps.

Special thanks to external contributors on this release:
@guagualvcha

### BREAKING CHANGES:

* CLI/RPC/Config

* Apps

* Go API
  - [libs/autofile] [\#3504](https://github.com/tendermint/tendermint/issues/3504) Remove unused code in autofile package. Deleted functions: `Group.Search`, `Group.FindLast`, `GroupReader.ReadLine`, `GroupReader.PushLine`, `MakeSimpleSearchFunc` (@guagualvcha)

* Blockchain Protocol

* P2P Protocol

### FEATURES:

### IMPROVEMENTS:

- [circle] [\#3497](https://github.com/tendermint/tendermint/issues/3497) Move release management to CircleCI

### BUG FIXES:

- [mempool] [\#3512](https://github.com/tendermint/tendermint/issues/3512) Fix panic from concurrent access to txsMap, a regression for external ABCI apps introduced in v0.31.1

## v0.31.1

*March 27th, 2019*

This release contains a major improvement for the mempool that reduce the amount of sent data by about 30%
(see some numbers below).
It also fixes a memory leak in the mempool and adds TLS support to the RPC server by providing a certificate and key in the config.

Special thanks to external contributors on this release:
@brapse, @guagualvcha, @HaoyangLiu, @needkane, @TraceBundy

### BREAKING CHANGES:

* CLI/RPC/Config

* Apps

* Go API
  - [crypto] [\#3426](https://github.com/tendermint/tendermint/pull/3426) Remove `Ripemd160` helper method (@needkane)
  - [libs/common] [\#3429](https://github.com/tendermint/tendermint/pull/3429) Remove `RepeatTimer` (also `TimerMaker` and `Ticker` interface)
  - [rpc/client] [\#3458](https://github.com/tendermint/tendermint/issues/3458) Include `NetworkClient` interface into `Client` interface
  - [types] [\#3448](https://github.com/tendermint/tendermint/issues/3448) Remove method `PB2TM.ConsensusParams`

* Blockchain Protocol

* P2P Protocol

### FEATURES:

 - [rpc] [\#3419](https://github.com/tendermint/tendermint/issues/3419) Start HTTPS server if `rpc.tls_cert_file` and `rpc.tls_key_file` are provided in the config (@guagualvcha)

### IMPROVEMENTS:

- [docs] [\#3140](https://github.com/tendermint/tendermint/issues/3140) Formalize proposer election algorithm properties
- [docs] [\#3482](https://github.com/tendermint/tendermint/issues/3482) Fix broken links (@brapse)
- [mempool] [\#2778](https://github.com/tendermint/tendermint/issues/2778) No longer send txs back to peers who sent it to you.
Also, limit to 65536 active peers.
This vastly improves the bandwidth consumption of nodes.
For instance, for a 4 node localnet, in a test sending 250byte txs for 120 sec. at 500 txs/sec (total of 15MB):
  - total bytes received from 1st node:
     - before: 42793967 (43MB)
     - after: 30003256 (30MB)
  - total bytes sent to 1st node:
     - before: 30569339 (30MB)
     - after: 19304964 (19MB)
- [p2p] [\#3475](https://github.com/tendermint/tendermint/issues/3475) Simplify `GetSelectionWithBias` for addressbook (@guagualvcha)
- [rpc/lib/client] [\#3430](https://github.com/tendermint/tendermint/issues/3430) Disable compression for HTTP client to prevent GZIP-bomb DoS attacks (@guagualvcha)

### BUG FIXES:

- [blockchain] [\#2699](https://github.com/tendermint/tendermint/issues/2699) Update the maxHeight when a peer is removed
- [mempool] [\#3478](https://github.com/tendermint/tendermint/issues/3478) Fix memory-leak related to `broadcastTxRoutine` (@HaoyangLiu)


## v0.31.0

*March 16th, 2019*

Special thanks to external contributors on this release:
@danil-lashin, @guagualvcha, @siburu, @silasdavis, @srmo, @Stumble, @svenstaro

This release is primarily about the new pubsub implementation, dubbed `pubsub 2.0`, and related changes,
like configurable limits on the number of active RPC subscriptions at a time (`max_subscription_clients`).
Pubsub 2.0 is an improved version of the older pubsub that is non-blocking and has a nicer API.
Note the improved pubsub API also resulted in some improvements to the HTTPClient interface and the API for WebSocket subscriptions.
This release also adds a configurable limit to the mempool size (`max_txs_bytes`, default 1GB)
and a configurable timeout for the `/broadcast_tx_commit` endpoint.

See the [v0.31.0
Milestone](https://github.com/tendermint/tendermint/milestone/19?closed=1) for
more details.

Friendly reminder, we have a [bug bounty
program](https://hackerone.com/tendermint).

### BREAKING CHANGES:

* CLI/RPC/Config
  - [config] [\#2920](https://github.com/tendermint/tendermint/issues/2920) Remove `consensus.blocktime_iota` parameter
  - [rpc] [\#3227](https://github.com/tendermint/tendermint/issues/3227) New PubSub design does not block on clients when publishing
    messages. Slow clients may miss messages and receive an error, terminating
    the subscription.
  - [rpc] [\#3269](https://github.com/tendermint/tendermint/issues/2826) Limit number of unique clientIDs with open subscriptions. Configurable via `rpc.max_subscription_clients`
  - [rpc] [\#3269](https://github.com/tendermint/tendermint/issues/2826) Limit number of unique queries a given client can subscribe to at once. Configurable via `rpc.max_subscriptions_per_client`.
  - [rpc] [\#3435](https://github.com/tendermint/tendermint/issues/3435) Default ReadTimeout and WriteTimeout changed to 10s. WriteTimeout can increased by setting `rpc.timeout_broadcast_tx_commit` in the config.
  - [rpc/client] [\#3269](https://github.com/tendermint/tendermint/issues/3269) Update `EventsClient` interface to reflect new pubsub/eventBus API [ADR-33](https://github.com/tendermint/tendermint/blob/develop/docs/architecture/adr-033-pubsub.md). This includes `Subscribe`, `Unsubscribe`, and `UnsubscribeAll` methods.

* Apps
  - [abci] [\#3403](https://github.com/tendermint/tendermint/issues/3403) Remove `time_iota_ms` from BlockParams. This is a
    ConsensusParam but need not be exposed to the app for now.
  - [abci] [\#2920](https://github.com/tendermint/tendermint/issues/2920) Rename `consensus_params.block_size` to `consensus_params.block` in ABCI ConsensusParams

* Go API
  - [libs/common] TrapSignal accepts logger as a first parameter and does not block anymore
    * previously it was dumping "captured ..." msg to os.Stdout
    * TrapSignal should not be responsible for blocking thread of execution
  - [libs/db] [\#3397](https://github.com/tendermint/tendermint/pull/3397) Add possibility to `Close()` `Batch` to prevent memory leak when using ClevelDB. (@Stumble)
  - [types] [\#3354](https://github.com/tendermint/tendermint/issues/3354) Remove RoundState from EventDataRoundState
  - [rpc] [\#3435](https://github.com/tendermint/tendermint/issues/3435) `StartHTTPServer` / `StartHTTPAndTLSServer` now require a Config (use `rpcserver.DefaultConfig`)

* Blockchain Protocol

* P2P Protocol

### FEATURES:
- [config] [\#3269](https://github.com/tendermint/tendermint/issues/2826) New configuration values for controlling RPC subscriptions:
    - `rpc.max_subscription_clients` sets the maximum number of unique clients
      with open subscriptions
    - `rpc.max_subscriptions_per_client`sets the maximum number of unique
      subscriptions from a given client
    - `rpc.timeout_broadcast_tx_commit` sets the time to wait for a tx to be committed during `/broadcast_tx_commit`
- [types] [\#2920](https://github.com/tendermint/tendermint/issues/2920) Add `time_iota_ms` to block's consensus parameters (not exposed to the application)
- [lite] [\#3269](https://github.com/tendermint/tendermint/issues/3269) Add `/unsubscribe_all` endpoint to unsubscribe from all events
- [mempool] [\#3079](https://github.com/tendermint/tendermint/issues/3079) Bound mempool memory usage via the `mempool.max_txs_bytes` configuration value. Set to 1GB by default. The mempool's current `txs_total_bytes` is exposed via `total_bytes` field in
  `/num_unconfirmed_txs` and `/unconfirmed_txs` RPC endpoints.

### IMPROVEMENTS:
- [all] [\#3385](https://github.com/tendermint/tendermint/issues/3385), [\#3386](https://github.com/tendermint/tendermint/issues/3386) Various linting improvements
- [crypto] [\#3371](https://github.com/tendermint/tendermint/issues/3371) Copy in secp256k1 package from go-ethereum instead of importing
  go-ethereum (@silasdavis)
- [deps] [\#3382](https://github.com/tendermint/tendermint/issues/3382) Don't pin repos without releases
- [deps] [\#3357](https://github.com/tendermint/tendermint/issues/3357), [\#3389](https://github.com/tendermint/tendermint/issues/3389), [\#3392](https://github.com/tendermint/tendermint/issues/3392) Update gogo/protobuf, golang/protobuf, levigo, golang.org/x/crypto
- [libs/common] [\#3238](https://github.com/tendermint/tendermint/issues/3238) exit with zero (0) code upon receiving SIGTERM/SIGINT
- [libs/db] [\#3378](https://github.com/tendermint/tendermint/issues/3378) CLevelDB#Stats now returns the following properties:
  - leveldb.num-files-at-level{n}
  - leveldb.stats
  - leveldb.sstables
  - leveldb.blockpool
  - leveldb.cachedblock
  - leveldb.openedtables
  - leveldb.alivesnaps
  - leveldb.aliveiters
- [privval] [\#3351](https://github.com/tendermint/tendermint/pull/3351) First part of larger refactoring that clarifies and separates concerns in the privval package.

### BUG FIXES:
- [blockchain] [\#3358](https://github.com/tendermint/tendermint/pull/3358) Fix timer leak in `BlockPool` (@guagualvcha)
- [cmd] [\#3408](https://github.com/tendermint/tendermint/issues/3408) Fix `testnet` command's panic when creating non-validator configs (using `--n` flag) (@srmo)
- [libs/db/remotedb/grpcdb] [\#3402](https://github.com/tendermint/tendermint/issues/3402) Close Iterator/ReverseIterator after use
- [libs/pubsub] [\#951](https://github.com/tendermint/tendermint/issues/951), [\#1880](https://github.com/tendermint/tendermint/issues/1880) Use non-blocking send when dispatching messages [ADR-33](https://github.com/tendermint/tendermint/blob/develop/docs/architecture/adr-033-pubsub.md)
- [lite] [\#3364](https://github.com/tendermint/tendermint/issues/3364) Fix `/validators` and `/abci_query` proxy endpoints
  (@guagualvcha)
- [p2p/conn] [\#3347](https://github.com/tendermint/tendermint/issues/3347) Reject all-zero shared secrets in the Diffie-Hellman step of secret-connection
- [p2p] [\#3369](https://github.com/tendermint/tendermint/issues/3369) Do not panic when filter times out
- [p2p] [\#3359](https://github.com/tendermint/tendermint/pull/3359) Fix reconnecting report duplicate ID error due to race condition between adding peer to peerSet and starting it (@guagualvcha)

## v0.30.2

*March 10th, 2019*

This release fixes a CLevelDB memory leak. It was happening because we were not
closing the WriteBatch object after use. See [levigo's
godoc](https://godoc.org/github.com/jmhodges/levigo#WriteBatch.Close) for the
Close method. Special thanks goes to @Stumble who both reported an issue in
[cosmos-sdk](https://github.com/cosmos/cosmos-sdk/issues/3842) and provided a
fix here.

### BREAKING CHANGES:

* Go API
  - [libs/db] [\#3842](https://github.com/cosmos/cosmos-sdk/issues/3842) Add Close() method to Batch interface (@Stumble)

### BUG FIXES:
- [libs/db] [\#3842](https://github.com/cosmos/cosmos-sdk/issues/3842) Fix CLevelDB memory leak (@Stumble)

## v0.30.1

*February 20th, 2019*

This release fixes a consensus halt and a DataCorruptionError after restart
discovered in `game_of_stakes_6`. It also fixes a security issue in the p2p
handshake by authenticating the NetAddress.ID of the peer we're dialing.

### IMPROVEMENTS:

* [config] [\#3291](https://github.com/tendermint/tendermint/issues/3291) Make
  config.ResetTestRootWithChainID() create concurrency-safe test directories.

### BUG FIXES:

* [consensus] [\#3295](https://github.com/tendermint/tendermint/issues/3295)
  Flush WAL on stop to prevent data corruption during graceful shutdown.
* [consensus] [\#3302](https://github.com/tendermint/tendermint/issues/3302)
  Fix possible halt by resetting TriggeredTimeoutPrecommit before starting next height.
* [rpc] [\#3251](https://github.com/tendermint/tendermint/issues/3251) Fix
  `/net_info#peers#remote_ip` format. New format spec:
  * dotted decimal ("192.0.2.1"), if ip is an IPv4 or IP4-mapped IPv6 address
  * IPv6 ("2001:db8::1"), if ip is a valid IPv6 address
* [cmd] [\#3314](https://github.com/tendermint/tendermint/issues/3314) Return
  an error on `show_validator` when the private validator file does not exist.
* [p2p] [\#3010](https://github.com/tendermint/tendermint/issues/3010#issuecomment-464287627)
  Authenticate a peer against its NetAddress.ID when dialing.

## v0.30.0

*February 8th, 2019*

This release fixes yet another issue with the proposer selection algorithm.
We hope it's the last one, but we won't be surprised if it's not.
We plan to one day expose the selection algorithm more directly to
the application ([\#3285](https://github.com/tendermint/tendermint/issues/3285)), and even to support randomness ([\#763](https://github.com/tendermint/tendermint/issues/763)).
For more, see issues marked
[proposer-selection](https://github.com/tendermint/tendermint/labels/proposer-selection).

This release also includes a fix to prevent Tendermint from including the same
piece of evidence in more than one block. This issue was reported by @chengwenxi in our
[bug bounty program](https://hackerone.com/tendermint).

### BREAKING CHANGES:

* Apps
  - [state] [\#3222](https://github.com/tendermint/tendermint/issues/3222)
    Duplicate updates for the same validator are forbidden. Apps must ensure
    that a given `ResponseEndBlock.ValidatorUpdates` contains only one entry per pubkey.

* Go API
  - [types] [\#3222](https://github.com/tendermint/tendermint/issues/3222)
    Remove `Add` and `Update` methods from `ValidatorSet` in favor of new
    `UpdateWithChangeSet`. This allows updates to be applied as a set, instead of
    one at a time.

* Block Protocol
  - [state] [\#3286](https://github.com/tendermint/tendermint/issues/3286) Blocks that include already committed evidence are invalid.

* P2P Protocol
  - [consensus] [\#3222](https://github.com/tendermint/tendermint/issues/3222)
    Validator updates are applied as a set, instead of one at a time, thus
    impacting the proposer priority calculation. This ensures that the proposer
    selection algorithm does not depend on the order of updates in
    `ResponseEndBlock.ValidatorUpdates`.

### IMPROVEMENTS:
- [crypto] [\#3279](https://github.com/tendermint/tendermint/issues/3279) Use `btcec.S256().N` directly instead of hard coding a copy.

### BUG FIXES:
- [state] [\#3222](https://github.com/tendermint/tendermint/issues/3222) Fix validator set updates so they are applied as a set, rather
  than one at a time. This makes the proposer selection algorithm independent of
  the order of updates in `ResponseEndBlock.ValidatorUpdates`.
- [evidence] [\#3286](https://github.com/tendermint/tendermint/issues/3286) Don't add committed evidence to evidence pool.

## v0.29.2

*February 7th, 2019*

Special thanks to external contributors on this release:
@ackratos, @rickyyangz

**Note**: This release contains security sensitive patches in the `p2p` and
`crypto` packages:
- p2p:
  - Partial fix for MITM attacks on the p2p connection. MITM conditions may
    still exist. See [\#3010](https://github.com/tendermint/tendermint/issues/3010).
- crypto:
  - Eliminate our fork of `btcd` and use the `btcd/btcec` library directly for
    native secp256k1 signing. Note we still modify the signature encoding to
    prevent malleability.
  - Support the libsecp256k1 library via CGo through the `go-ethereum/crypto/secp256k1` package.
  - Eliminate MixEntropy functions

### BREAKING CHANGES:

* Go API
  - [crypto] [\#3278](https://github.com/tendermint/tendermint/issues/3278) Remove
    MixEntropy functions
  - [types] [\#3245](https://github.com/tendermint/tendermint/issues/3245) Commit uses `type CommitSig Vote` instead of `Vote` directly.
    In preparation for removing redundant fields from the commit [\#1648](https://github.com/tendermint/tendermint/issues/1648)

### IMPROVEMENTS:
- [consensus] [\#3246](https://github.com/tendermint/tendermint/issues/3246) Better logging and notes on recovery for corrupted WAL file
- [crypto] [\#3163](https://github.com/tendermint/tendermint/issues/3163) Use ethereum's libsecp256k1 go-wrapper for signatures when cgo is available
- [crypto] [\#3162](https://github.com/tendermint/tendermint/issues/3162) Wrap btcd instead of forking it to keep up with fixes (used if cgo is not available)
- [makefile] [\#3233](https://github.com/tendermint/tendermint/issues/3233) Use golangci-lint instead of go-metalinter
- [tools] [\#3218](https://github.com/tendermint/tendermint/issues/3218) Add go-deadlock tool to help detect deadlocks
- [tools] [\#3106](https://github.com/tendermint/tendermint/issues/3106) Add tm-signer-harness test harness for remote signers
- [tests] [\#3258](https://github.com/tendermint/tendermint/issues/3258) Fixed a bunch of non-deterministic test failures

### BUG FIXES:
- [node] [\#3186](https://github.com/tendermint/tendermint/issues/3186) EventBus and indexerService should be started before first block (for replay last block on handshake) execution (@ackratos)
- [p2p] [\#3232](https://github.com/tendermint/tendermint/issues/3232) Fix infinite loop leading to addrbook deadlock for seed nodes
- [p2p] [\#3247](https://github.com/tendermint/tendermint/issues/3247) Fix panic in SeedMode when calling FlushStop and OnStop
  concurrently
- [p2p] [\#3040](https://github.com/tendermint/tendermint/issues/3040) Fix MITM on secret connection by checking low-order points
- [privval] [\#3258](https://github.com/tendermint/tendermint/issues/3258) Fix race between sign requests and ping requests in socket that was causing messages to be corrupted

## v0.29.1

*January 24, 2019*

Special thanks to external contributors on this release:
@infinytum, @gauthamzz

This release contains two important fixes: one for p2p layer where we sometimes
were not closing connections and one for consensus layer where consensus with
no empty blocks (`create_empty_blocks = false`) could halt.

Friendly reminder, we have a [bug bounty
program](https://hackerone.com/tendermint).

### IMPROVEMENTS:
- [pex] [\#3037](https://github.com/tendermint/tendermint/issues/3037) Only log "Reached max attempts to dial" once
- [rpc] [\#3159](https://github.com/tendermint/tendermint/issues/3159) Expose
  `triggered_timeout_commit` in the `/dump_consensus_state`

### BUG FIXES:
- [consensus] [\#3199](https://github.com/tendermint/tendermint/issues/3199) Fix consensus halt with no empty blocks from not resetting triggeredTimeoutCommit
- [p2p] [\#2967](https://github.com/tendermint/tendermint/issues/2967) Fix file descriptor leak

## v0.29.0

*January 21, 2019*

Special thanks to external contributors on this release:
@bradyjoestar, @kunaldhariwal, @gauthamzz, @hrharder

This release is primarily about making some breaking changes to
the Block protocol version before Cosmos launch, and to fixing more issues
in the proposer selection algorithm discovered on Cosmos testnets.

The Block protocol changes include using a standard Merkle tree format (RFC 6962),
fixing some inconsistencies between field orders in Vote and Proposal structs,
and constraining the hash of the ConsensusParams to include only a few fields.

The proposer selection algorithm saw significant progress,
including a [formal proof by @cwgoes for the base-case in Idris](https://github.com/cwgoes/tm-proposer-idris)
and a [much more detailed specification (still in progress) by
@ancazamfir](https://github.com/tendermint/tendermint/pull/3140).

Fixes to the proposer selection algorithm include normalizing the proposer
priorities to mitigate the effects of large changes to the validator set.
That said, we just discovered [another bug](https://github.com/tendermint/tendermint/issues/3181),
which will be fixed in the next breaking release.

While we are trying to stabilize the Block protocol to preserve compatibility
with old chains, there may be some final changes yet to come before Cosmos
launch as we continue to audit and test the software.

Friendly reminder, we have a [bug bounty
program](https://hackerone.com/tendermint).

### BREAKING CHANGES:

* CLI/RPC/Config

* Apps
  - [state] [\#3049](https://github.com/tendermint/tendermint/issues/3049) Total voting power of the validator set is upper bounded by
    `MaxInt64 / 8`. Apps must ensure they do not return changes to the validator
    set that cause this maximum to be exceeded.

* Go API
  - [node] [\#3082](https://github.com/tendermint/tendermint/issues/3082) MetricsProvider now requires you to pass a chain ID
  - [types] [\#2713](https://github.com/tendermint/tendermint/issues/2713) Rename `TxProof.LeafHash` to `TxProof.Leaf`
  - [crypto/merkle] [\#2713](https://github.com/tendermint/tendermint/issues/2713) `SimpleProof.Verify` takes a `leaf` instead of a
    `leafHash` and performs the hashing itself

* Blockchain Protocol
  * [crypto/merkle] [\#2713](https://github.com/tendermint/tendermint/issues/2713) Merkle trees now match the RFC 6962 specification
  * [types] [\#3078](https://github.com/tendermint/tendermint/issues/3078) Re-order Timestamp and BlockID in CanonicalVote so it's
    consistent with CanonicalProposal (BlockID comes
    first)
  * [types] [\#3165](https://github.com/tendermint/tendermint/issues/3165) Hash of ConsensusParams only includes BlockSize.MaxBytes and
    BlockSize.MaxGas

* P2P Protocol
  - [consensus] [\#3049](https://github.com/tendermint/tendermint/issues/3049) Normalize priorities to not exceed `2*TotalVotingPower` to mitigate unfair proposer selection
    heavily preferring earlier joined validators in the case of an early bonded large validator unbonding

### FEATURES:

### IMPROVEMENTS:
- [rpc] [\#3065](https://github.com/tendermint/tendermint/issues/3065) Return maxPerPage (100), not defaultPerPage (30) if `per_page` is greater than the max 100.
- [instrumentation] [\#3082](https://github.com/tendermint/tendermint/issues/3082) Add `chain_id` label for all metrics

### BUG FIXES:
- [crypto] [\#3164](https://github.com/tendermint/tendermint/issues/3164) Update `btcd` fork for rare signRFC6979 bug
- [lite] [\#3171](https://github.com/tendermint/tendermint/issues/3171) Fix verifying large validator set changes
- [log] [\#3125](https://github.com/tendermint/tendermint/issues/3125) Fix year format
- [mempool] [\#3168](https://github.com/tendermint/tendermint/issues/3168) Limit tx size to fit in the max reactor msg size
- [scripts] [\#3147](https://github.com/tendermint/tendermint/issues/3147) Fix json2wal for large block parts (@bradyjoestar)

## v0.28.1

*January 18th, 2019*

Special thanks to external contributors on this release:
@HaoyangLiu

Friendly reminder, we have a [bug bounty
program](https://hackerone.com/tendermint).

### BUG FIXES:
- [consensus] Fix consensus halt from proposing blocks with too much evidence

## v0.28.0

*January 16th, 2019*

Special thanks to external contributors on this release:
@fmauricios, @gianfelipe93, @husio, @needkane, @srmo, @yutianwu

This release is primarily about upgrades to the `privval` system -
separating the `priv_validator.json` into distinct config and data files, and
refactoring the socket validator to support reconnections.

**Note:** Please backup your existing `priv_validator.json` before using this
version.

See [UPGRADING.md](UPGRADING.md) for more details.

### BREAKING CHANGES:

* CLI/RPC/Config
  - [cli] Removed `--proxy_app=dummy` option. Use `kvstore` (`persistent_kvstore`) instead.
  - [cli] Renamed `--proxy_app=nilapp` to `--proxy_app=noop`.
  - [config] [\#2992](https://github.com/tendermint/tendermint/issues/2992) `allow_duplicate_ip` is now set to false
  - [privval] [\#1181](https://github.com/tendermint/tendermint/issues/1181) Split `priv_validator.json` into immutable (`config/priv_validator_key.json`) and mutable (`data/priv_validator_state.json`) parts (@yutianwu)
  - [privval] [\#2926](https://github.com/tendermint/tendermint/issues/2926) Split up `PubKeyMsg` into `PubKeyRequest` and `PubKeyResponse` to be consistent with other message types
  - [privval] [\#2923](https://github.com/tendermint/tendermint/issues/2923) Listen for unix socket connections instead of dialing them

* Apps

* Go API
  - [types] [\#2981](https://github.com/tendermint/tendermint/issues/2981) Remove `PrivValidator.GetAddress()`

* Blockchain Protocol

* P2P Protocol

### FEATURES:
- [rpc] [\#3052](https://github.com/tendermint/tendermint/issues/3052) Include peer's remote IP in `/net_info`

### IMPROVEMENTS:
- [consensus] [\#3086](https://github.com/tendermint/tendermint/issues/3086) Log peerID on ignored votes (@srmo)
- [docs] [\#3061](https://github.com/tendermint/tendermint/issues/3061) Added specification for signing consensus msgs at
  ./docs/spec/consensus/signing.md
- [privval] [\#2948](https://github.com/tendermint/tendermint/issues/2948) Memoize pubkey so it's only requested once on startup
- [privval] [\#2923](https://github.com/tendermint/tendermint/issues/2923) Retry RemoteSigner connections on error

### BUG FIXES:

- [build] [\#3085](https://github.com/tendermint/tendermint/issues/3085) Fix `Version` field in build scripts (@husio)
- [crypto/multisig] [\#3102](https://github.com/tendermint/tendermint/issues/3102) Fix multisig keys address length
- [crypto/encoding] [\#3101](https://github.com/tendermint/tendermint/issues/3101) Fix `PubKeyMultisigThreshold` unmarshalling into `crypto.PubKey` interface
- [p2p/conn] [\#3111](https://github.com/tendermint/tendermint/issues/3111) Make SecretConnection thread safe
- [rpc] [\#3053](https://github.com/tendermint/tendermint/issues/3053) Fix internal error in `/tx_search` when results are empty
  (@gianfelipe93)
- [types] [\#2926](https://github.com/tendermint/tendermint/issues/2926) Do not panic if retrieving the privval's public key fails

## v0.27.4

*December 21st, 2018*

### BUG FIXES:

- [mempool] [\#3036](https://github.com/tendermint/tendermint/issues/3036) Fix
  LRU cache by popping the least recently used item when the cache is full,
  not the most recently used one!

## v0.27.3

*December 16th, 2018*

### BREAKING CHANGES:

* Go API
  - [dep] [\#3027](https://github.com/tendermint/tendermint/issues/3027) Revert to mainline Go crypto library, eliminating the modified
    `bcrypt.GenerateFromPassword`

## v0.27.2

*December 16th, 2018*

### IMPROVEMENTS:

- [node] [\#3025](https://github.com/tendermint/tendermint/issues/3025) Validate NodeInfo addresses on startup.

### BUG FIXES:

- [p2p] [\#3025](https://github.com/tendermint/tendermint/pull/3025) Revert to using defers in addrbook.  Fixes deadlocks in pex and consensus upon invalid ExternalAddr/ListenAddr configuration.

## v0.27.1

*December 15th, 2018*

Special thanks to external contributors on this release:
@danil-lashin, @hleb-albau, @james-ray, @leo-xinwang

### FEATURES:
- [rpc] [\#2964](https://github.com/tendermint/tendermint/issues/2964) Add `UnconfirmedTxs(limit)` and `NumUnconfirmedTxs()` methods to HTTP/Local clients (@danil-lashin)
- [docs] [\#3004](https://github.com/tendermint/tendermint/issues/3004) Enable full-text search on docs pages

### IMPROVEMENTS:
- [consensus] [\#2971](https://github.com/tendermint/tendermint/issues/2971) Return error if ValidatorSet is empty after InitChain
  (@leo-xinwang)
- [ci/cd] [\#3005](https://github.com/tendermint/tendermint/issues/3005) Updated CircleCI job to trigger website build when docs are updated
- [docs] Various updates

### BUG FIXES:
- [cmd] [\#2983](https://github.com/tendermint/tendermint/issues/2983) `testnet` command always sets `addr_book_strict = false`
- [config] [\#2980](https://github.com/tendermint/tendermint/issues/2980) Fix CORS options formatting
- [kv indexer] [\#2912](https://github.com/tendermint/tendermint/issues/2912) Don't ignore key when executing CONTAINS
- [mempool] [\#2961](https://github.com/tendermint/tendermint/issues/2961) Call `notifyTxsAvailable` if there're txs left after committing a block, but recheck=false
- [mempool] [\#2994](https://github.com/tendermint/tendermint/issues/2994) Reject txs with negative GasWanted
- [p2p] [\#2990](https://github.com/tendermint/tendermint/issues/2990) Fix a bug where seeds don't disconnect from a peer after 3h
- [consensus] [\#3006](https://github.com/tendermint/tendermint/issues/3006) Save state after InitChain only when stateHeight is also 0 (@james-ray)

## v0.27.0

*December 5th, 2018*

Special thanks to external contributors on this release:
@danil-lashin, @srmo

Special thanks to @dlguddus for discovering a [major
issue](https://github.com/tendermint/tendermint/issues/2718#issuecomment-440888677)
in the proposer selection algorithm.

Friendly reminder, we have a [bug bounty
program](https://hackerone.com/tendermint).

This release is primarily about fixes to the proposer selection algorithm
in preparation for the [Cosmos Game of
Stakes](https://blog.cosmos.network/the-game-of-stakes-is-open-for-registration-83a404746ee6).
It also makes use of the `ConsensusParams.Validator.PubKeyTypes` to restrict the
key types that can be used by validators, and removes the `Heartbeat` consensus
message.

### BREAKING CHANGES:

* CLI/RPC/Config
  - [rpc] [\#2932](https://github.com/tendermint/tendermint/issues/2932) Rename `accum` to `proposer_priority`

* Go API
  - [db] [\#2913](https://github.com/tendermint/tendermint/pull/2913)
    ReverseIterator API change: start < end, and end is exclusive.
  - [types] [\#2932](https://github.com/tendermint/tendermint/issues/2932) Rename `Validator.Accum` to `Validator.ProposerPriority`

* Blockchain Protocol
  - [state] [\#2714](https://github.com/tendermint/tendermint/issues/2714) Validators can now only use pubkeys allowed within
    ConsensusParams.Validator.PubKeyTypes

* P2P Protocol
  - [consensus] [\#2871](https://github.com/tendermint/tendermint/issues/2871)
    Remove *ProposalHeartbeat* message as it serves no real purpose (@srmo)
  - [state] Fixes for proposer selection:
    - [\#2785](https://github.com/tendermint/tendermint/issues/2785) Accum for new validators is `-1.125*totalVotingPower` instead of 0
    - [\#2941](https://github.com/tendermint/tendermint/issues/2941) val.Accum is preserved during ValidatorSet.Update to avoid being
      reset to 0

### IMPROVEMENTS:

- [state] [\#2929](https://github.com/tendermint/tendermint/issues/2929) Minor refactor of updateState logic (@danil-lashin)
- [node] [\#2959](https://github.com/tendermint/tendermint/issues/2959) Allow node to start even if software's BlockProtocol is
  different from state's BlockProtocol
- [pex] [\#2959](https://github.com/tendermint/tendermint/issues/2959) Pex reactor logger uses `module=pex`

### BUG FIXES:

- [p2p] [\#2968](https://github.com/tendermint/tendermint/issues/2968) Panic on transport error rather than continuing to run but not
  accept new connections
- [p2p] [\#2969](https://github.com/tendermint/tendermint/issues/2969) Fix mismatch in peer count between `/net_info` and the prometheus
  metrics
- [rpc] [\#2408](https://github.com/tendermint/tendermint/issues/2408) `/broadcast_tx_commit`: Fix "interface conversion: interface {} in nil, not EventDataTx" panic (could happen if somebody sent a tx using `/broadcast_tx_commit` while Tendermint was being stopped)
- [state] [\#2785](https://github.com/tendermint/tendermint/issues/2785) Fix accum for new validators to be `-1.125*totalVotingPower`
  instead of 0, forcing them to wait before becoming the proposer. Also:
    - do not batch clip
    - keep accums averaged near 0
- [txindex/kv] [\#2925](https://github.com/tendermint/tendermint/issues/2925) Don't return false positives when range searching for a prefix of a tag value
- [types] [\#2938](https://github.com/tendermint/tendermint/issues/2938) Fix regression in v0.26.4 where we panic on empty
  genDoc.Validators
- [types] [\#2941](https://github.com/tendermint/tendermint/issues/2941) Preserve val.Accum during ValidatorSet.Update to avoid it being
  reset to 0 every time a validator is updated

## v0.26.4

*November 27th, 2018*

Special thanks to external contributors on this release:
@ackratos, @goolAdapter, @james-ray, @joe-bowman, @kostko,
@nagarajmanjunath, @tomtau

Friendly reminder, we have a [bug bounty
program](https://hackerone.com/tendermint).

### FEATURES:

- [rpc] [\#2747](https://github.com/tendermint/tendermint/issues/2747) Enable subscription to tags emitted from `BeginBlock`/`EndBlock` (@kostko)
- [types] [\#2747](https://github.com/tendermint/tendermint/issues/2747) Add `ResultBeginBlock` and `ResultEndBlock` fields to `EventDataNewBlock`
    and `EventDataNewBlockHeader` to support subscriptions (@kostko)
- [types] [\#2918](https://github.com/tendermint/tendermint/issues/2918) Add Marshal, MarshalTo, Unmarshal methods to various structs
  to support Protobuf compatibility (@nagarajmanjunath)

### IMPROVEMENTS:

- [config] [\#2877](https://github.com/tendermint/tendermint/issues/2877) Add `blocktime_iota` to the config.toml (@ackratos)
    - NOTE: this should be a ConsensusParam, not part of the config, and will be
      removed from the config at a later date
      ([\#2920](https://github.com/tendermint/tendermint/issues/2920).
- [mempool] [\#2882](https://github.com/tendermint/tendermint/issues/2882) Add txs from Update to cache
- [mempool] [\#2891](https://github.com/tendermint/tendermint/issues/2891) Remove local int64 counter from being stored in every tx
- [node] [\#2866](https://github.com/tendermint/tendermint/issues/2866) Add ability to instantiate IPCVal (@joe-bowman)

### BUG FIXES:

- [blockchain] [\#2731](https://github.com/tendermint/tendermint/issues/2731) Retry both blocks if either is bad to avoid getting stuck during fast sync (@goolAdapter)
- [consensus] [\#2893](https://github.com/tendermint/tendermint/issues/2893) Use genDoc.Validators instead of state.NextValidators on replay when appHeight==0 (@james-ray)
- [log] [\#2868](https://github.com/tendermint/tendermint/issues/2868) Fix `module=main` setting overriding all others
    - NOTE: this changes the default logging behaviour to be much less verbose.
      Set `log_level="info"` to restore the previous behaviour.
- [rpc] [\#2808](https://github.com/tendermint/tendermint/issues/2808) Fix `accum` field in `/validators` by calling `IncrementAccum` if necessary
- [rpc] [\#2811](https://github.com/tendermint/tendermint/issues/2811) Allow integer IDs in JSON-RPC requests (@tomtau)
- [txindex/kv] [\#2759](https://github.com/tendermint/tendermint/issues/2759) Fix tx.height range queries
- [txindex/kv] [\#2775](https://github.com/tendermint/tendermint/issues/2775) Order tx results by index if height is the same
- [txindex/kv] [\#2908](https://github.com/tendermint/tendermint/issues/2908) Don't return false positives when searching for a prefix of a tag value

## v0.26.3

*November 17th, 2018*

Special thanks to external contributors on this release:
@danil-lashin, @kevlubkcm, @krhubert, @srmo

Friendly reminder, we have a [bug bounty
program](https://hackerone.com/tendermint).

### BREAKING CHANGES:

* Go API
  - [rpc] [\#2791](https://github.com/tendermint/tendermint/issues/2791) Functions that start HTTP servers are now blocking:
    - Impacts `StartHTTPServer`, `StartHTTPAndTLSServer`, and `StartGRPCServer`
    - These functions now take a `net.Listener` instead of an address
  - [rpc] [\#2767](https://github.com/tendermint/tendermint/issues/2767) Subscribing to events
  `NewRound` and `CompleteProposal` return new types `EventDataNewRound` and
  `EventDataCompleteProposal`, respectively, instead of the generic `EventDataRoundState`. (@kevlubkcm)

### FEATURES:

- [log] [\#2843](https://github.com/tendermint/tendermint/issues/2843) New `log_format` config option, which can be set to 'plain' for colored
  text or 'json' for JSON output
- [types] [\#2767](https://github.com/tendermint/tendermint/issues/2767) New event types EventDataNewRound (with ProposerInfo) and EventDataCompleteProposal (with BlockID). (@kevlubkcm)

### IMPROVEMENTS:

- [dep] [\#2844](https://github.com/tendermint/tendermint/issues/2844) Dependencies are no longer pinned to an exact version in the
  Gopkg.toml:
  - Serialization libs are allowed to vary by patch release
  - Other libs are allowed to vary by minor release
- [p2p] [\#2857](https://github.com/tendermint/tendermint/issues/2857) "Send failed" is logged at debug level instead of error.
- [rpc] [\#2780](https://github.com/tendermint/tendermint/issues/2780) Add read and write timeouts to HTTP servers
- [state] [\#2848](https://github.com/tendermint/tendermint/issues/2848) Make "Update to validators" msg value pretty (@danil-lashin)

### BUG FIXES:
- [consensus] [\#2819](https://github.com/tendermint/tendermint/issues/2819) Don't send proposalHearbeat if not a validator
- [docs] [\#2859](https://github.com/tendermint/tendermint/issues/2859) Fix ConsensusParams details in spec
- [libs/autofile] [\#2760](https://github.com/tendermint/tendermint/issues/2760) Comment out autofile permissions check - should fix
  running Tendermint on Windows
- [p2p] [\#2869](https://github.com/tendermint/tendermint/issues/2869) Set connection config properly instead of always using default
- [p2p/pex] [\#2802](https://github.com/tendermint/tendermint/issues/2802) Seed mode fixes:
  - Only disconnect from inbound peers
  - Use FlushStop instead of Sleep to ensure all messages are sent before
    disconnecting

## v0.26.2

*November 15th, 2018*

Special thanks to external contributors on this release: @hleb-albau, @zhuzeyu

Friendly reminder, we have a [bug bounty program](https://hackerone.com/tendermint).

### FEATURES:

- [rpc] [\#2582](https://github.com/tendermint/tendermint/issues/2582) Enable CORS on RPC API (@hleb-albau)

### BUG FIXES:

- [abci] [\#2748](https://github.com/tendermint/tendermint/issues/2748) Unlock mutex in localClient so even when app panics (e.g. during CheckTx), consensus continue working
- [abci] [\#2748](https://github.com/tendermint/tendermint/issues/2748) Fix DATA RACE in localClient
- [amino] [\#2822](https://github.com/tendermint/tendermint/issues/2822) Update to v0.14.1 to support compiling on 32-bit platforms
- [rpc] [\#2748](https://github.com/tendermint/tendermint/issues/2748) Drain channel before calling Unsubscribe(All) in `/broadcast_tx_commit`

## v0.26.1

*November 11, 2018*

Special thanks to external contributors on this release: @katakonst

Friendly reminder, we have a [bug bounty program](https://hackerone.com/tendermint).

### IMPROVEMENTS:

- [consensus] [\#2704](https://github.com/tendermint/tendermint/issues/2704) Simplify valid POL round logic
- [docs] [\#2749](https://github.com/tendermint/tendermint/issues/2749) Deduplicate some ABCI docs
- [mempool] More detailed log messages
    - [\#2724](https://github.com/tendermint/tendermint/issues/2724)
    - [\#2762](https://github.com/tendermint/tendermint/issues/2762)

### BUG FIXES:

- [autofile] [\#2703](https://github.com/tendermint/tendermint/issues/2703) Do not panic when checking Head size
- [crypto/merkle] [\#2756](https://github.com/tendermint/tendermint/issues/2756) Fix crypto/merkle ProofOperators.Verify to check bounds on keypath parts.
- [mempool] fix a bug where we create a WAL despite `wal_dir` being empty
- [p2p] [\#2771](https://github.com/tendermint/tendermint/issues/2771) Fix `peer-id` label name to `peer_id` in prometheus metrics
- [p2p] [\#2797](https://github.com/tendermint/tendermint/pull/2797) Fix IDs in peer NodeInfo and require them for addresses
  in AddressBook
- [p2p] [\#2797](https://github.com/tendermint/tendermint/pull/2797) Do not close conn immediately after sending pex addrs in seed mode. Partial fix for [\#2092](https://github.com/tendermint/tendermint/issues/2092).

## v0.26.0

*November 2, 2018*

Special thanks to external contributors on this release:
@bradyjoestar, @connorwstein, @goolAdapter, @HaoyangLiu,
@james-ray, @overbool, @phymbert, @Slamper, @Uzair1995, @yutianwu.

Special thanks to @Slamper for a series of bug reports in our [bug bounty
program](https://hackerone.com/tendermint) which are fixed in this release.

This release is primarily about adding Version fields to various data structures,
optimizing consensus messages for signing and verification in
restricted environments (like HSMs and the Ethereum Virtual Machine), and
aligning the consensus code with the [specification](https://arxiv.org/abs/1807.04938).
It also includes our first take at a generalized merkle proof system, and
changes the length of hashes used for hashing data structures from 20 to 32
bytes.

See the [UPGRADING.md](UPGRADING.md#v0.26.0) for details on upgrading to the new
version.

Please note that we are still making breaking changes to the protocols.
While the new Version fields should help us to keep the software backwards compatible
even while upgrading the protocols, we cannot guarantee that new releases will
be compatible with old chains just yet. We expect there will be another breaking
release or two before the Cosmos Hub launch, but we will otherwise be paying
increasing attention to backwards compatibility. Thanks for bearing with us!

### BREAKING CHANGES:

* CLI/RPC/Config
  * [config] [\#2232](https://github.com/tendermint/tendermint/issues/2232) Timeouts are now strings like "3s" and "100ms", not ints
  * [config] [\#2505](https://github.com/tendermint/tendermint/issues/2505) Remove Mempool.RecheckEmpty (it was effectively useless anyways)
  * [config] [\#2490](https://github.com/tendermint/tendermint/issues/2490) `mempool.wal` is disabled by default
  * [privval] [\#2459](https://github.com/tendermint/tendermint/issues/2459) Split `SocketPVMsg`s implementations into Request and Response, where the Response may contain a error message (returned by the remote signer)
  * [state] [\#2644](https://github.com/tendermint/tendermint/issues/2644) Add Version field to State, breaking the format of State as
    encoded on disk.
  * [rpc] [\#2298](https://github.com/tendermint/tendermint/issues/2298) `/abci_query` takes `prove` argument instead of `trusted` and switches the default
    behaviour to `prove=false`
  * [rpc] [\#2654](https://github.com/tendermint/tendermint/issues/2654) Remove all `node_info.other.*_version` fields in `/status` and
    `/net_info`
  * [rpc] [\#2636](https://github.com/tendermint/tendermint/issues/2636) Remove
    `_params` suffix from fields in `consensus_params`.

* Apps
  * [abci] [\#2298](https://github.com/tendermint/tendermint/issues/2298) ResponseQuery.Proof is now a structured merkle.Proof, not just
    arbitrary bytes
  * [abci] [\#2644](https://github.com/tendermint/tendermint/issues/2644) Add Version to Header and shift all fields by one
  * [abci] [\#2662](https://github.com/tendermint/tendermint/issues/2662) Bump the field numbers for some `ResponseInfo` fields to make room for
      `AppVersion`
  * [abci] [\#2636](https://github.com/tendermint/tendermint/issues/2636) Updates to ConsensusParams
    * Remove `Params` suffix from field names
    * Add `Params` suffix to message types
    * Add new field and type, `Validator ValidatorParams`, to control what types of validator keys are allowed.

* Go API
  * [config] [\#2232](https://github.com/tendermint/tendermint/issues/2232) Timeouts are time.Duration, not ints
  * [crypto/merkle & lite] [\#2298](https://github.com/tendermint/tendermint/issues/2298) Various changes to accomodate General Merkle trees
  * [crypto/merkle] [\#2595](https://github.com/tendermint/tendermint/issues/2595) Remove all Hasher objects in favor of byte slices
  * [crypto/merkle] [\#2635](https://github.com/tendermint/tendermint/issues/2635) merkle.SimpleHashFromTwoHashes is no longer exported
  * [node] [\#2479](https://github.com/tendermint/tendermint/issues/2479) Remove node.RunForever
  * [rpc/client] [\#2298](https://github.com/tendermint/tendermint/issues/2298) `ABCIQueryOptions.Trusted` -> `ABCIQueryOptions.Prove`
  * [types] [\#2298](https://github.com/tendermint/tendermint/issues/2298) Remove `Index` and `Total` fields from `TxProof`.
  * [types] [\#2598](https://github.com/tendermint/tendermint/issues/2598)
    `VoteTypeXxx` are now of type `SignedMsgType byte` and named `XxxType`, eg.
    `PrevoteType`, `PrecommitType`.
  * [types] [\#2636](https://github.com/tendermint/tendermint/issues/2636) Rename fields in ConsensusParams to remove `Params` suffixes
  * [types] [\#2735](https://github.com/tendermint/tendermint/issues/2735) Simplify Proposal message to align with spec

* Blockchain Protocol
  * [crypto/tmhash] [\#2732](https://github.com/tendermint/tendermint/issues/2732) TMHASH is now full 32-byte SHA256
    * All hashes in the block header and Merkle trees are now 32-bytes
    * PubKey Addresses are still only 20-bytes
  * [state] [\#2587](https://github.com/tendermint/tendermint/issues/2587) Require block.Time of the fist block to be genesis time
  * [state] [\#2644](https://github.com/tendermint/tendermint/issues/2644) Require block.Version to match state.Version
  * [types] Update SignBytes for `Vote`/`Proposal`/`Heartbeat`:
    * [\#2459](https://github.com/tendermint/tendermint/issues/2459) Use amino encoding instead of JSON in `SignBytes`.
    * [\#2598](https://github.com/tendermint/tendermint/issues/2598) Reorder fields and use fixed sized encoding.
    * [\#2598](https://github.com/tendermint/tendermint/issues/2598) Change `Type` field from `string` to `byte` and use new
      `SignedMsgType` to enumerate.
  * [types] [\#2730](https://github.com/tendermint/tendermint/issues/2730) Use
    same order for fields in `Vote` as in the SignBytes
  * [types] [\#2732](https://github.com/tendermint/tendermint/issues/2732) Remove the address field from the validator hash
  * [types] [\#2644](https://github.com/tendermint/tendermint/issues/2644) Add Version struct to Header
  * [types] [\#2609](https://github.com/tendermint/tendermint/issues/2609) ConsensusParams.Hash() is the hash of the amino encoded
    struct instead of the Merkle tree of the fields
  * [types] [\#2670](https://github.com/tendermint/tendermint/issues/2670) Header.Hash() builds Merkle tree out of fields in the same
    order they appear in the header, instead of sorting by field name
  * [types] [\#2682](https://github.com/tendermint/tendermint/issues/2682) Use proto3 `varint` encoding for ints that are usually unsigned (instead of zigzag encoding).
  * [types] [\#2636](https://github.com/tendermint/tendermint/issues/2636) Add Validator field to ConsensusParams
      (Used to control which pubkey types validators can use, by abci type).

* P2P Protocol
  * [consensus] [\#2652](https://github.com/tendermint/tendermint/issues/2652)
    Replace `CommitStepMessage` with `NewValidBlockMessage`
  * [consensus] [\#2735](https://github.com/tendermint/tendermint/issues/2735) Simplify `Proposal` message to align with spec
  * [consensus] [\#2730](https://github.com/tendermint/tendermint/issues/2730)
    Add `Type` field to `Proposal` and use same order of fields as in the
    SignBytes for both `Proposal` and `Vote`
  * [p2p] [\#2654](https://github.com/tendermint/tendermint/issues/2654) Add `ProtocolVersion` struct with protocol versions to top of
    DefaultNodeInfo and require `ProtocolVersion.Block` to match during peer handshake


### FEATURES:
- [abci] [\#2557](https://github.com/tendermint/tendermint/issues/2557) Add `Codespace` field to `Response{CheckTx, DeliverTx, Query}`
- [abci] [\#2662](https://github.com/tendermint/tendermint/issues/2662) Add `BlockVersion` and `P2PVersion` to `RequestInfo`
- [crypto/merkle] [\#2298](https://github.com/tendermint/tendermint/issues/2298) General Merkle Proof scheme for chaining various types of Merkle trees together
- [docs/architecture] [\#1181](https://github.com/tendermint/tendermint/issues/1181) S
plit immutable and mutable parts of priv_validator.json

### IMPROVEMENTS:
- Additional Metrics
    - [consensus] [\#2169](https://github.com/cosmos/cosmos-sdk/issues/2169)
    - [p2p] [\#2169](https://github.com/cosmos/cosmos-sdk/issues/2169)
- [config] [\#2232](https://github.com/tendermint/tendermint/issues/2232) Added ValidateBasic method, which performs basic checks
- [crypto/ed25519] [\#2558](https://github.com/tendermint/tendermint/issues/2558) Switch to use latest `golang.org/x/crypto` through our fork at
  github.com/tendermint/crypto
- [libs/log] [\#2707](https://github.com/tendermint/tendermint/issues/2707) Add year to log format (@yutianwu)
- [tools] [\#2238](https://github.com/tendermint/tendermint/issues/2238) Binary dependencies are now locked to a specific git commit

### BUG FIXES:
- [\#2711](https://github.com/tendermint/tendermint/issues/2711) Validate all incoming reactor messages. Fixes various bugs due to negative ints.
- [autofile] [\#2428](https://github.com/tendermint/tendermint/issues/2428) Group.RotateFile need call Flush() before rename (@goolAdapter)
- [common] [\#2533](https://github.com/tendermint/tendermint/issues/2533) Fixed a bug in the `BitArray.Or` method
- [common] [\#2506](https://github.com/tendermint/tendermint/issues/2506) Fixed a bug in the `BitArray.Sub` method (@james-ray)
- [common] [\#2534](https://github.com/tendermint/tendermint/issues/2534) Fix `BitArray.PickRandom` to choose uniformly from true bits
- [consensus] [\#1690](https://github.com/tendermint/tendermint/issues/1690) Wait for
  timeoutPrecommit before starting next round
- [consensus] [\#1745](https://github.com/tendermint/tendermint/issues/1745) Wait for
  Proposal or timeoutProposal before entering prevote
- [consensus] [\#2642](https://github.com/tendermint/tendermint/issues/2642) Only propose ValidBlock, not LockedBlock
- [consensus] [\#2642](https://github.com/tendermint/tendermint/issues/2642) Initialized ValidRound and LockedRound to -1
- [consensus] [\#1637](https://github.com/tendermint/tendermint/issues/1637) Limit the amount of evidence that can be included in a
  block
- [consensus] [\#2652](https://github.com/tendermint/tendermint/issues/2652) Ensure valid block property with faulty proposer
- [evidence] [\#2515](https://github.com/tendermint/tendermint/issues/2515) Fix db iter leak (@goolAdapter)
- [libs/event] [\#2518](https://github.com/tendermint/tendermint/issues/2518) Fix event concurrency flaw (@goolAdapter)
- [node] [\#2434](https://github.com/tendermint/tendermint/issues/2434) Make node respond to signal interrupts while sleeping for genesis time
- [state] [\#2616](https://github.com/tendermint/tendermint/issues/2616) Pass nil to NewValidatorSet() when genesis file's Validators field is nil
- [p2p] [\#2555](https://github.com/tendermint/tendermint/issues/2555) Fix p2p switch FlushThrottle value (@goolAdapter)
- [p2p] [\#2668](https://github.com/tendermint/tendermint/issues/2668) Reconnect to originally dialed address (not self-reported address) for persistent peers

## v0.25.0

*September 22, 2018*

Special thanks to external contributors on this release:
@scriptionist, @bradyjoestar, @WALL-E

This release is mostly about the ConsensusParams - removing fields and enforcing MaxGas.
It also addresses some issues found via security audit, removes various unused
functions from `libs/common`, and implements
[ADR-012](https://github.com/tendermint/tendermint/blob/develop/docs/architecture/adr-012-peer-transport.md).

Friendly reminder, we have a [bug bounty program](https://hackerone.com/tendermint).

BREAKING CHANGES:

* CLI/RPC/Config
  * [rpc] [\#2391](https://github.com/tendermint/tendermint/issues/2391) /status `result.node_info.other` became a map
  * [types] [\#2364](https://github.com/tendermint/tendermint/issues/2364) Remove `TxSize` and `BlockGossip` from `ConsensusParams`
    * Maximum tx size is now set implicitly via the `BlockSize.MaxBytes`
    * The size of block parts in the consensus is now fixed to 64kB

* Apps
  * [mempool] [\#2360](https://github.com/tendermint/tendermint/issues/2360) Mempool tracks the `ResponseCheckTx.GasWanted` and
    `ConsensusParams.BlockSize.MaxGas` and enforces:
    - `GasWanted <= MaxGas` for every tx
    - `(sum of GasWanted in block) <= MaxGas` for block proposal

* Go API
  * [libs/common] [\#2431](https://github.com/tendermint/tendermint/issues/2431) Remove Word256 due to lack of use
  * [libs/common] [\#2452](https://github.com/tendermint/tendermint/issues/2452) Remove the following functions due to lack of use:
    * byteslice.go: cmn.IsZeros, cmn.RightPadBytes, cmn.LeftPadBytes, cmn.PrefixEndBytes
    * strings.go: cmn.IsHex, cmn.StripHex
    * int.go: Uint64Slice, all put/get int64 methods

FEATURES:
- [rpc] [\#2415](https://github.com/tendermint/tendermint/issues/2415) New `/consensus_params?height=X` endpoint to query the consensus
  params at any height (@scriptonist)
- [types] [\#1714](https://github.com/tendermint/tendermint/issues/1714) Add Address to GenesisValidator
- [metrics] [\#2337](https://github.com/tendermint/tendermint/issues/2337) `consensus.block_interval_metrics` is now gauge, not histogram (you will be able to see spikes, if any)
- [libs] [\#2286](https://github.com/tendermint/tendermint/issues/2286) Panic if `autofile` or `db/fsdb` permissions change from 0600.

IMPROVEMENTS:
- [libs/db] [\#2371](https://github.com/tendermint/tendermint/issues/2371) Output error instead of panic when the given `db_backend` is not initialised (@bradyjoestar)
- [mempool] [\#2399](https://github.com/tendermint/tendermint/issues/2399) Make mempool cache a proper LRU (@bradyjoestar)
- [p2p] [\#2126](https://github.com/tendermint/tendermint/issues/2126) Introduce PeerTransport interface to improve isolation of concerns
- [libs/common] [\#2326](https://github.com/tendermint/tendermint/issues/2326) Service returns ErrNotStarted

BUG FIXES:
- [node] [\#2294](https://github.com/tendermint/tendermint/issues/2294) Delay starting node until Genesis time
- [consensus] [\#2048](https://github.com/tendermint/tendermint/issues/2048) Correct peer statistics for marking peer as good
- [rpc] [\#2460](https://github.com/tendermint/tendermint/issues/2460) StartHTTPAndTLSServer() now passes StartTLS() errors back to the caller rather than hanging forever.
- [p2p] [\#2047](https://github.com/tendermint/tendermint/issues/2047) Accept new connections asynchronously
- [tm-bench] [\#2410](https://github.com/tendermint/tendermint/issues/2410) Enforce minimum transaction size (@WALL-E)

## 0.24.0

*September 6th, 2018*

Special thanks to external contributors with PRs included in this release: ackratos, james-ray, bradyjoestar,
peerlink, Ahmah2009, bluele, b00f.

This release includes breaking upgrades in the block header,
including the long awaited changes for delaying validator set updates by one
block to better support light clients.
It also fixes enforcement on the maximum size of blocks, and includes a BFT
timestamp in each block that can be safely used by applications.
There are also some minor breaking changes to the rpc, config, and ABCI.

See the [UPGRADING.md](UPGRADING.md#v0.24.0) for details on upgrading to the new
version.

From here on, breaking changes will be broken down to better reflect how users
are affected by a change.

A few more breaking changes are in the works - each will come with a clear
Architecture Decision Record (ADR) explaining the change. You can review ADRs
[here](https://github.com/tendermint/tendermint/tree/develop/docs/architecture)
or in the [open Pull Requests](https://github.com/tendermint/tendermint/pulls).
You can also check in on the [issues marked as
breaking](https://github.com/tendermint/tendermint/issues?q=is%3Aopen+is%3Aissue+label%3Abreaking).

BREAKING CHANGES:

* CLI/RPC/Config
  - [config] [\#2169](https://github.com/tendermint/tendermint/issues/2169) Replace MaxNumPeers with MaxNumInboundPeers and MaxNumOutboundPeers
  - [config] [\#2300](https://github.com/tendermint/tendermint/issues/2300) Reduce default mempool size from 100k to 5k, until ABCI rechecking is implemented.
  - [rpc] [\#1815](https://github.com/tendermint/tendermint/issues/1815) `/commit` returns a `signed_header` field instead of everything being top-level

* Apps
  - [abci] Added address of the original proposer of the block to Header
  - [abci] Change ABCI Header to match Tendermint exactly
  - [abci] [\#2159](https://github.com/tendermint/tendermint/issues/2159) Update use of `Validator` (see
    [ADR-018](https://github.com/tendermint/tendermint/blob/develop/docs/architecture/adr-018-ABCI-Validators.md)):
    - Remove PubKey from `Validator` (so it's just Address and Power)
    - Introduce `ValidatorUpdate` (with just PubKey and Power)
    - InitChain and EndBlock use ValidatorUpdate
    - Update field names and types in BeginBlock
  - [state] [\#1815](https://github.com/tendermint/tendermint/issues/1815) Validator set changes are now delayed by one block
    - updates returned in ResponseEndBlock for block H will be included in RequestBeginBlock for block H+2

* Go API
  - [lite] [\#1815](https://github.com/tendermint/tendermint/issues/1815) Complete refactor of the package
  - [node] [\#2212](https://github.com/tendermint/tendermint/issues/2212) NewNode now accepts a `*p2p.NodeKey` (@bradyjoestar)
  - [libs/common] [\#2199](https://github.com/tendermint/tendermint/issues/2199) Remove Fmt, in favor of fmt.Sprintf
  - [libs/common] SplitAndTrim was deleted
  - [libs/common] [\#2274](https://github.com/tendermint/tendermint/issues/2274) Remove unused Math functions like MaxInt, MaxInt64,
    MinInt, MinInt64 (@Ahmah2009)
  - [libs/clist] Panics if list extends beyond MaxLength
  - [crypto] [\#2205](https://github.com/tendermint/tendermint/issues/2205) Rename AminoRoute variables to no longer be prefixed by signature type.

* Blockchain Protocol
  - [state] [\#1815](https://github.com/tendermint/tendermint/issues/1815) Validator set changes are now delayed by one block (!)
    - Add NextValidatorSet to State, changes on-disk representation of state
  - [state] [\#2184](https://github.com/tendermint/tendermint/issues/2184) Enforce ConsensusParams.BlockSize.MaxBytes (See
    [ADR-020](https://github.com/tendermint/tendermint/blob/develop/docs/architecture/adr-020-block-size.md)).
    - Remove ConsensusParams.BlockSize.MaxTxs
    - Introduce maximum sizes for all components of a block, including ChainID
  - [types] Updates to the block Header:
    - [\#1815](https://github.com/tendermint/tendermint/issues/1815) NextValidatorsHash - hash of the validator set for the next block,
      so the current validators actually sign over the hash for the new
      validators
    - [\#2106](https://github.com/tendermint/tendermint/issues/2106) ProposerAddress - address of the block's original proposer
  - [consensus] [\#2203](https://github.com/tendermint/tendermint/issues/2203) Implement BFT time
    - Timestamp in block must be monotonic and equal the median of timestamps in block's LastCommit
  - [crypto] [\#2239](https://github.com/tendermint/tendermint/issues/2239) Secp256k1 signature changes (See
    [ADR-014](https://github.com/tendermint/tendermint/blob/develop/docs/architecture/adr-014-secp-malleability.md)):
    - format changed from DER to `r || s`, both little endian encoded as 32 bytes.
    - malleability removed by requiring `s` to be in canonical form.

* P2P Protocol
  - [p2p] [\#2263](https://github.com/tendermint/tendermint/issues/2263) Update secret connection to use a little endian encoded nonce
  - [blockchain] [\#2213](https://github.com/tendermint/tendermint/issues/2213) Fix Amino routes for blockchain reactor messages
    (@peerlink)


FEATURES:
- [types] [\#2015](https://github.com/tendermint/tendermint/issues/2015) Allow genesis file to have 0 validators (@b00f)
  - Initial validator set can be determined by the app in ResponseInitChain
- [rpc] [\#2161](https://github.com/tendermint/tendermint/issues/2161) New event `ValidatorSetUpdates` for when the validator set changes
- [crypto/multisig] [\#2164](https://github.com/tendermint/tendermint/issues/2164) Introduce multisig pubkey and signature format
- [libs/db] [\#2293](https://github.com/tendermint/tendermint/issues/2293) Allow passing options through when creating instances of leveldb dbs

IMPROVEMENTS:
- [docs] Lint documentation with `write-good` and `stop-words`.
- [docs] [\#2249](https://github.com/tendermint/tendermint/issues/2249) Refactor, deduplicate, and improve the ABCI docs and spec (with thanks to @ttmc).
- [scripts] [\#2196](https://github.com/tendermint/tendermint/issues/2196) Added json2wal tool, which is supposed to help our users restore (@bradyjoestar)
  corrupted WAL files and compose test WAL files (@bradyjoestar)
- [mempool] [\#2234](https://github.com/tendermint/tendermint/issues/2234) Now stores txs by hash inside of the cache, to mitigate memory leakage
- [mempool] [\#2166](https://github.com/tendermint/tendermint/issues/2166) Set explicit capacity for map when updating txs (@bluele)

BUG FIXES:
- [config] [\#2284](https://github.com/tendermint/tendermint/issues/2284) Replace `db_path` with `db_dir` from automatically generated configuration files.
- [mempool] [\#2188](https://github.com/tendermint/tendermint/issues/2188) Fix OOM issue from cache map and list getting out of sync
- [state] [\#2051](https://github.com/tendermint/tendermint/issues/2051) KV store index supports searching by `tx.height` (@ackratos)
- [rpc] [\#2327](https://github.com/tendermint/tendermint/issues/2327) `/dial_peers` does not try to dial existing peers
- [node] [\#2323](https://github.com/tendermint/tendermint/issues/2323) Filter empty strings from config lists (@james-ray)
- [abci/client] [\#2236](https://github.com/tendermint/tendermint/issues/2236) Fix closing GRPC connection (@bradyjoestar)

## 0.23.1

*August 22nd, 2018*

BUG FIXES:
- [libs/autofile] [\#2261](https://github.com/tendermint/tendermint/issues/2261) Fix log rotation so it actually happens.
    - Fixes issues with consensus WAL growing unbounded ala [\#2259](https://github.com/tendermint/tendermint/issues/2259)

## 0.23.0

*August 5th, 2018*

This release includes breaking upgrades in our P2P encryption,
some ABCI messages, and how we encode time and signatures.

A few more changes are still coming to the Header, ABCI,
and validator set handling to better support light clients, BFT time, and
upgrades. Most notably, validator set changes will be delayed by one block (see
[#1815][i1815]).

We also removed `make ensure_deps` in favour of `make get_vendor_deps`.

BREAKING CHANGES:
- [abci] Changed time format from int64 to google.protobuf.Timestamp
- [abci] Changed Validators to LastCommitInfo in RequestBeginBlock
- [abci] Removed Fee from ResponseDeliverTx and ResponseCheckTx
- [crypto] Switch crypto.Signature from interface to []byte for space efficiency
  [#2128](https://github.com/tendermint/tendermint/pull/2128)
    - NOTE: this means signatures no longer have the prefix bytes in Amino
      binary nor the `type` field in Amino JSON. They're just bytes.
- [p2p] Remove salsa and ripemd primitives, in favor of using chacha as a stream cipher, and hkdf [#2054](https://github.com/tendermint/tendermint/pull/2054)
- [tools] Removed `make ensure_deps` in favor of `make get_vendor_deps`
- [types] CanonicalTime uses nanoseconds instead of clipping to ms
    - breaks serialization/signing of all messages with a timestamp

FEATURES:
- [tools] Added `make check_dep`
    - ensures gopkg.lock is synced with gopkg.toml
    - ensures no branches are used in the gopkg.toml

IMPROVEMENTS:
- [blockchain] Improve fast-sync logic
  [#1805](https://github.com/tendermint/tendermint/pull/1805)
    - tweak params
    - only process one block at a time to avoid starving
- [common] bit array functions which take in another parameter are now thread safe
- [crypto] Switch hkdfchachapoly1305 to xchachapoly1305
- [p2p] begin connecting to peers as soon a seed node provides them to you ([#2093](https://github.com/tendermint/tendermint/issues/2093))

BUG FIXES:
- [common] Safely handle cases where atomic write files already exist [#2109](https://github.com/tendermint/tendermint/issues/2109)
- [privval] fix a deadline for accepting new connections in socket private
  validator.
- [p2p] Allow startup if a configured seed node's IP can't be resolved ([#1716](https://github.com/tendermint/tendermint/issues/1716))
- [node] Fully exit when CTRL-C is pressed even if consensus state panics [#2072](https://github.com/tendermint/tendermint/issues/2072)

[i1815]: https://github.com/tendermint/tendermint/pull/1815

## 0.22.8

*July 26th, 2018*

BUG FIXES

- [consensus, blockchain] Fix 0.22.7 below.

## 0.22.7

*July 26th, 2018*

BUG FIXES

- [consensus, blockchain] Register the Evidence interface so it can be
  marshalled/unmarshalled by the blockchain and consensus reactors

## 0.22.6

*July 24th, 2018*

BUG FIXES

- [rpc] Fix `/blockchain` endpoint
    - (#2049) Fix OOM attack by returning error on negative input
    - Fix result length to have max 20 (instead of 21) block metas
- [rpc] Validate height is non-negative in `/abci_query`
- [consensus] (#2050) Include evidence in proposal block parts (previously evidence was
  not being included in blocks!)
- [p2p] (#2046) Close rejected inbound connections so file descriptor doesn't
  leak
- [Gopkg] (#2053) Fix versions in the toml

## 0.22.5

*July 23th, 2018*

BREAKING CHANGES:
- [crypto] Refactor `tendermint/crypto` into many subpackages
- [libs/common] remove exponentially distributed random numbers

IMPROVEMENTS:
- [abci, libs/common] Generated gogoproto static marshaller methods
- [config] Increase default send/recv rates to 5 mB/s
- [p2p] reject addresses coming from private peers
- [p2p] allow persistent peers to be private

BUG FIXES:
- [mempool] fixed a race condition when `create_empty_blocks=false` where a
  transaction is published at an old height.
- [p2p] dial external IP setup by `persistent_peers`, not internal NAT IP
- [rpc] make `/status` RPC endpoint resistant to consensus halt

## 0.22.4

*July 14th, 2018*

BREAKING CHANGES:
- [genesis] removed deprecated `app_options` field.
- [types] Genesis.AppStateJSON -> Genesis.AppState

FEATURES:
- [tools] Merged in from github.com/tendermint/tools

BUG FIXES:
- [tools/tm-bench] Various fixes
- [consensus] Wait for WAL to stop on shutdown
- [abci] Fix #1891, pending requests cannot hang when abci server dies.
  Previously a crash in BeginBlock could leave tendermint in broken state.

## 0.22.3

*July 10th, 2018*

IMPROVEMENTS
- Update dependencies
    * pin all values in Gopkg.toml to version or commit
    * update golang/protobuf to v1.1.0

## 0.22.2

*July 10th, 2018*

IMPROVEMENTS
- More cleanup post repo merge!
- [docs] Include `ecosystem.json` and `tendermint-bft.md` from deprecated `aib-data` repository.
- [config] Add `instrumentation.max_open_connections`, which limits the number
  of requests in flight to Prometheus server (if enabled). Default: 3.


BUG FIXES
- [rpc] Allow unquoted integers in requests
    - NOTE: this is only for URI requests. JSONRPC requests and all responses
      will use quoted integers (the proto3 JSON standard).
- [consensus] Fix halt on shutdown

## 0.22.1

*July 5th, 2018*

IMPROVEMENTS

* Cleanup post repo-merge.
* [docs] Various improvements.

BUG FIXES

* [state] Return error when EndBlock returns a 0-power validator that isn't
  already in the validator set.
* [consensus] Shut down WAL properly.


## 0.22.0

*July 2nd, 2018*

BREAKING CHANGES:
- [config]
    * Remove `max_block_size_txs` and `max_block_size_bytes` in favor of
        consensus params from the genesis file.
    * Rename `skip_upnp` to `upnp`, and turn it off by default.
    * Change `max_packet_msg_size` back to `max_packet_msg_payload_size`
- [rpc]
    * All integers are encoded as strings (part of the update for Amino v0.10.1)
    * `syncing` is now called `catching_up`
- [types] Update Amino to v0.10.1
    * Amino is now fully proto3 compatible for the basic types
    * JSON-encoded types now use the type name instead of the prefix bytes
    * Integers are encoded as strings
- [crypto] Update go-crypto to v0.10.0 and merge into `crypto`
    * privKey.Sign returns error.
    * ed25519 address changed to the first 20-bytes of the SHA256 of the raw pubkey bytes
    * `tmlibs/merkle` -> `crypto/merkle`. Uses SHA256 instead of RIPEMD160
- [tmlibs] Update to v0.9.0 and merge into `libs`
    * remove `merkle` package (moved to `crypto/merkle`)

FEATURES
- [cmd] Added metrics (served under `/metrics` using a Prometheus client;
  disabled by default). See the new `instrumentation` section in the config and
  [metrics](https://tendermint.readthedocs.io/projects/tools/en/develop/metrics.html)
  guide.
- [p2p] Add IPv6 support to peering.
- [p2p] Add `external_address` to config to allow specifying the address for
  peers to dial

IMPROVEMENT
- [rpc/client] Supports https and wss now.
- [crypto] Make public key size into public constants
- [mempool] Log tx hash, not entire tx
- [abci] Merged in github.com/tendermint/abci
- [crypto] Merged in github.com/tendermint/go-crypto
- [libs] Merged in github.com/tendermint/tmlibs
- [docs] Move from .rst to .md

BUG FIXES:
- [rpc] Limit maximum number of HTTP/WebSocket connections
  (`rpc.max_open_connections`) and gRPC connections
  (`rpc.grpc_max_open_connections`). Check out "Running In Production" guide if
  you want to increase them.
- [rpc] Limit maximum request body size to 1MB (header is limited to 1MB).
- [consensus] Fix a halting bug where `create_empty_blocks=false`
- [p2p] Fix panic in seed mode

## 0.21.0

*June 21th, 2018*

BREAKING CHANGES

- [config] Change default ports from 4665X to 2665X. Ports over 32768 are
  ephemeral and reserved for use by the kernel.
- [cmd] `unsafe_reset_all` removes the addrbook.json

IMPROVEMENT

- [pubsub] Set default capacity to 0
- [docs] Various improvements

BUG FIXES

- [consensus] Fix an issue where we don't make blocks after `fast_sync` when `create_empty_blocks=false`
- [mempool] Fix #1761 where we don't process txs if `cache_size=0`
- [rpc] Fix memory leak in Websocket (when using `/subscribe` method)
- [config] Escape paths in config - fixes config paths on Windows

## 0.20.0

*June 6th, 2018*

This is the first in a series of breaking releases coming to Tendermint after
soliciting developer feedback and conducting security audits.

This release does not break any blockchain data structures or
protocols other than the ABCI messages between Tendermint and the application.

Applications that upgrade for ABCI v0.11.0 should be able to continue running Tendermint
v0.20.0 on blockchains created with v0.19.X

BREAKING CHANGES

- [abci] Upgrade to
  [v0.11.0](https://github.com/tendermint/abci/blob/master/CHANGELOG.md#0110)
- [abci] Change Query path for filtering peers by node ID from
  `p2p/filter/pubkey/<id>` to `p2p/filter/id/<id>`

## 0.19.9

*June 5th, 2018*

BREAKING CHANGES

- [types/priv_validator] Moved to top level `privval` package

FEATURES

- [config] Collapse PeerConfig into P2PConfig
- [docs] Add quick-install script
- [docs/spec] Add table of Amino prefixes

BUG FIXES

- [rpc] Return 404 for unknown endpoints
- [consensus] Flush WAL on stop
- [evidence] Don't send evidence to peers that are behind
- [p2p] Fix memory leak on peer disconnects
- [rpc] Fix panic when `per_page=0`

## 0.19.8

*June 4th, 2018*

BREAKING:

- [p2p] Remove `auth_enc` config option, peer connections are always auth
  encrypted. Technically a breaking change but seems no one was using it and
  arguably a bug fix :)

BUG FIXES

- [mempool] Fix deadlock under high load when `skip_timeout_commit=true` and
  `create_empty_blocks=false`

## 0.19.7

*May 31st, 2018*

BREAKING:

- [libs/pubsub] TagMap#Get returns a string value
- [libs/pubsub] NewTagMap accepts a map of strings

FEATURES

- [rpc] the RPC documentation is now published to https://tendermint.github.io/slate
- [p2p] AllowDuplicateIP config option to refuse connections from same IP.
    - true by default for now, false by default in next breaking release
- [docs] Add docs for query, tx indexing, events, pubsub
- [docs] Add some notes about running Tendermint in production

IMPROVEMENTS:

- [consensus] Consensus reactor now receives events from a separate synchronous event bus,
  which is not dependant on external RPC load
- [consensus/wal] do not look for height in older files if we've seen height - 1
- [docs] Various cleanup and link fixes

## 0.19.6

*May 29th, 2018*

BUG FIXES

- [blockchain] Fix fast-sync deadlock during high peer turnover

BUG FIX:

- [evidence] Dont send peers evidence from heights they haven't synced to yet
- [p2p] Refuse connections to more than one peer with the same IP
- [docs] Various fixes

## 0.19.5

*May 20th, 2018*

BREAKING CHANGES

- [rpc/client] TxSearch and UnconfirmedTxs have new arguments (see below)
- [rpc/client] TxSearch returns ResultTxSearch
- [version] Breaking changes to Go APIs will not be reflected in breaking
  version change, but will be included in changelog.

FEATURES

- [rpc] `/tx_search` takes `page` (starts at 1) and `per_page` (max 100, default 30) args to paginate results
- [rpc] `/unconfirmed_txs` takes `limit` (max 100, default 30) arg to limit the output
- [config] `mempool.size` and `mempool.cache_size` options

IMPROVEMENTS

- [docs] Lots of updates
- [consensus] Only Fsync() the WAL before executing msgs from ourselves

BUG FIXES

- [mempool] Enforce upper bound on number of transactions

## 0.19.4 (May 17th, 2018)

IMPROVEMENTS

- [state] Improve tx indexing by using batches
- [consensus, state] Improve logging (more consensus logs, fewer tx logs)
- [spec] Moved to `docs/spec` (TODO cleanup the rest of the docs ...)

BUG FIXES

- [consensus] Fix issue #1575 where a late proposer can get stuck

## 0.19.3 (May 14th, 2018)

FEATURES

- [rpc] New `/consensus_state` returns just the votes seen at the current height

IMPROVEMENTS

- [rpc] Add stringified votes and fraction of power voted to `/dump_consensus_state`
- [rpc] Add PeerStateStats to `/dump_consensus_state`

BUG FIXES

- [cmd] Set GenesisTime during `tendermint init`
- [consensus] fix ValidBlock rules

## 0.19.2 (April 30th, 2018)

FEATURES:

- [p2p] Allow peers with different Minor versions to connect
- [rpc] `/net_info` includes `n_peers`

IMPROVEMENTS:

- [p2p] Various code comments, cleanup, error types
- [p2p] Change some Error logs to Debug

BUG FIXES:

- [p2p] Fix reconnect to persistent peer when first dial fails
- [p2p] Validate NodeInfo.ListenAddr
- [p2p] Only allow (MaxNumPeers - MaxNumOutboundPeers) inbound peers
- [p2p/pex] Limit max msg size to 64kB
- [p2p] Fix panic when pex=false
- [p2p] Allow multiple IPs per ID in AddrBook
- [p2p] Fix before/after bugs in addrbook isBad()

## 0.19.1 (April 27th, 2018)

Note this release includes some small breaking changes in the RPC and one in the
config that are really bug fixes. v0.19.1 will work with existing chains, and make Tendermint
easier to use and debug. With <3

BREAKING (MINOR)

- [config] Removed `wal_light` setting. If you really needed this, let us know

FEATURES:

- [networks] moved in tooling from devops repo: terraform and ansible scripts for deploying testnets !
- [cmd] Added `gen_node_key` command

BUG FIXES

Some of these are breaking in the RPC response, but they're really bugs!

- [spec] Document address format and pubkey encoding pre and post Amino
- [rpc] Lower case JSON field names
- [rpc] Fix missing entries, improve, and lower case the fields in `/dump_consensus_state`
- [rpc] Fix NodeInfo.Channels format to hex
- [rpc] Add Validator address to `/status`
- [rpc] Fix `prove` in ABCIQuery
- [cmd] MarshalJSONIndent on init

## 0.19.0 (April 13th, 2018)

BREAKING:
- [cmd] improved `testnet` command; now it can fill in `persistent_peers` for you in the config file and much more (see `tendermint testnet --help` for details)
- [cmd] `show_node_id` now returns an error if there is no node key
- [rpc]: changed the output format for the `/status` endpoint (see https://godoc.org/github.com/tendermint/tendermint/rpc/core#Status)

Upgrade from go-wire to go-amino. This is a sweeping change that breaks everything that is
serialized to disk or over the network.

See github.com/tendermint/go-amino for details on the new format.

See `scripts/wire2amino.go` for a tool to upgrade
genesis/priv_validator/node_key JSON files.

FEATURES

- [test] docker-compose for local testnet setup (thanks Greg!)

## 0.18.0 (April 6th, 2018)

BREAKING:

- [types] Merkle tree uses different encoding for varints (see tmlibs v0.8.0)
- [types] ValidtorSet.GetByAddress returns -1 if no validator found
- [p2p] require all addresses come with an ID no matter what
- [rpc] Listening address must contain tcp:// or unix:// prefix

FEATURES:

- [rpc] StartHTTPAndTLSServer (not used yet)
- [rpc] Include validator's voting power in `/status`
- [rpc] `/tx` and `/tx_search` responses now include the transaction hash
- [rpc] Include peer NodeIDs in `/net_info`

IMPROVEMENTS:
- [config] trim whitespace from elements of lists (like `persistent_peers`)
- [rpc] `/tx_search` results are sorted by height
- [p2p] do not try to connect to ourselves (ok, maybe only once)
- [p2p] seeds respond with a bias towards good peers

BUG FIXES:
- [rpc] fix subscribing using an abci.ResponseDeliverTx tag
- [rpc] fix tx_indexers matchRange
- [rpc] fix unsubscribing (see tmlibs v0.8.0)

## 0.17.1 (March 27th, 2018)

BUG FIXES:
- [types] Actually support `app_state` in genesis as `AppStateJSON`

## 0.17.0 (March 27th, 2018)

BREAKING:
- [types] WriteSignBytes -> SignBytes

IMPROVEMENTS:
- [all] renamed `dummy` (`persistent_dummy`) to `kvstore` (`persistent_kvstore`) (name "dummy" is deprecated and will not work in the next breaking release)
- [docs] note on determinism (docs/determinism.rst)
- [genesis] `app_options` field is deprecated. please rename it to `app_state` in your genesis file(s). `app_options` will not work in the next breaking release
- [p2p] dial seeds directly without potential peers
- [p2p] exponential backoff for addrs in the address book
- [p2p] mark peer as good if it contributed enough votes or block parts
- [p2p] stop peer if it sends incorrect data, msg to unknown channel, msg we did not expect
- [p2p] when `auth_enc` is true, all dialed peers must have a node ID in their address
- [spec] various improvements
- switched from glide to dep internally for package management
- [wire] prep work for upgrading to new go-wire (which is now called go-amino)

FEATURES:
- [config] exposed `auth_enc` flag to enable/disable encryption
- [config] added the `--p2p.private_peer_ids` flag and `PrivatePeerIDs` config variable (see config for description)
- [rpc] added `/health` endpoint, which returns empty result for now
- [types/priv_validator] new format and socket client, allowing for remote signing

BUG FIXES:
- [consensus] fix liveness bug by introducing ValidBlock mechanism

## 0.16.0 (February 20th, 2018)

BREAKING CHANGES:
- [config] use $TMHOME/config for all config and json files
- [p2p] old `--p2p.seeds` is now `--p2p.persistent_peers` (persistent peers to which TM will always connect to)
- [p2p] now `--p2p.seeds` only used for getting addresses (if addrbook is empty; not persistent)
- [p2p] NodeInfo: remove RemoteAddr and add Channels
    - we must have at least one overlapping channel with peer
    - we only send msgs for channels the peer advertised
- [p2p/conn] pong timeout
- [lite] comment out IAVL related code

FEATURES:
- [p2p] added new `/dial_peers&persistent=_` **unsafe** endpoint
- [p2p] persistent node key in `$THMHOME/config/node_key.json`
- [p2p] introduce peer ID and authenticate peers by ID using addresses like `ID@IP:PORT`
- [p2p/pex] new seed mode crawls the network and serves as a seed.
- [config] MempoolConfig.CacheSize
- [config] P2P.SeedMode (`--p2p.seed_mode`)

IMPROVEMENT:
- [p2p/pex] stricter rules in the PEX reactor for better handling of abuse
- [p2p] various improvements to code structure including subpackages for `pex` and `conn`
- [docs] new spec!
- [all] speed up the tests!

BUG FIX:
- [blockchain] StopPeerForError on timeout
- [consensus] StopPeerForError on a bad Maj23 message
- [state] flush mempool conn before calling commit
- [types] fix priv val signing things that only differ by timestamp
- [mempool] fix memory leak causing zombie peers
- [p2p/conn] fix potential deadlock

## 0.15.0 (December 29, 2017)

BREAKING CHANGES:
- [p2p] enable the Peer Exchange reactor by default
- [types] add Timestamp field to Proposal/Vote
- [types] add new fields to Header: TotalTxs, ConsensusParamsHash, LastResultsHash, EvidenceHash
- [types] add Evidence to Block
- [types] simplify ValidateBasic
- [state] updates to support changes to the header
- [state] Enforce <1/3 of validator set can change at a time

FEATURES:
- [state] Send indices of absent validators and addresses of byzantine validators in BeginBlock
- [state] Historical ConsensusParams and ABCIResponses
- [docs] Specification for the base Tendermint data structures.
- [evidence] New evidence reactor for gossiping and managing evidence
- [rpc] `/block_results?height=X` returns the DeliverTx results for a given height.

IMPROVEMENTS:
- [consensus] Better handling of corrupt WAL file

BUG FIXES:
- [lite] fix race
- [state] validate block.Header.ValidatorsHash
- [p2p] allow seed addresses to be prefixed with eg. `tcp://`
- [p2p] use consistent key to refer to peers so we dont try to connect to existing peers
- [cmd] fix `tendermint init` to ignore files that are there and generate files that aren't.

## 0.14.0 (December 11, 2017)

BREAKING CHANGES:
- consensus/wal: removed separator
- rpc/client: changed Subscribe/Unsubscribe/UnsubscribeAll funcs signatures to be identical to event bus.

FEATURES:
- new `tendermint lite` command (and `lite/proxy` pkg) for running a light-client RPC proxy.
    NOTE it is currently insecure and its APIs are not yet covered by semver

IMPROVEMENTS:
- rpc/client: can act as event bus subscriber (See https://github.com/tendermint/tendermint/issues/945).
- p2p: use exponential backoff from seconds to hours when attempting to reconnect to persistent peer
- config: moniker defaults to the machine's hostname instead of "anonymous"

BUG FIXES:
- p2p: no longer exit if one of the seed addresses is incorrect

## 0.13.0 (December 6, 2017)

BREAKING CHANGES:
- abci: update to v0.8 using gogo/protobuf; includes tx tags, vote info in RequestBeginBlock, data.Bytes everywhere, use int64, etc.
- types: block heights are now `int64` everywhere
- types & node: EventSwitch and EventCache have been replaced by EventBus and EventBuffer; event types have been overhauled
- node: EventSwitch methods now refer to EventBus
- rpc/lib/types: RPCResponse is no longer a pointer; WSRPCConnection interface has been modified
- rpc/client: WaitForOneEvent takes an EventsClient instead of types.EventSwitch
- rpc/client: Add/RemoveListenerForEvent are now Subscribe/Unsubscribe
- rpc/core/types: ResultABCIQuery wraps an abci.ResponseQuery
- rpc: `/subscribe` and `/unsubscribe` take `query` arg instead of `event`
- rpc: `/status` returns the LatestBlockTime in human readable form instead of in nanoseconds
- mempool: cached transactions return an error instead of an ABCI response with BadNonce

FEATURES:
- rpc: new `/unsubscribe_all` WebSocket RPC endpoint
- rpc: new `/tx_search` endpoint for filtering transactions by more complex queries
- p2p/trust: new trust metric for tracking peers. See ADR-006
- config: TxIndexConfig allows to set what DeliverTx tags to index

IMPROVEMENTS:
- New asynchronous events system using `tmlibs/pubsub`
- logging: Various small improvements
- consensus: Graceful shutdown when app crashes
- tests: Fix various non-deterministic errors
- p2p: more defensive programming

BUG FIXES:
- consensus: fix panic where prs.ProposalBlockParts is not initialized
- p2p: fix panic on bad channel

## 0.12.1 (November 27, 2017)

BUG FIXES:
- upgrade tmlibs dependency to enable Windows builds for Tendermint

## 0.12.0 (October 27, 2017)

BREAKING CHANGES:
 - rpc/client: websocket ResultsCh and ErrorsCh unified in ResponsesCh.
 - rpc/client: ABCIQuery no longer takes `prove`
 - state: remove GenesisDoc from state.
 - consensus: new binary WAL format provides efficiency and uses checksums to detect corruption
    - use scripts/wal2json to convert to json for debugging

FEATURES:
 - new `Verifiers` pkg contains the tendermint light-client library (name subject to change)!
 - rpc: `/genesis` includes the `app_options` .
 - rpc: `/abci_query` takes an additional `height` parameter to support historical queries.
 - rpc/client: new ABCIQueryWithOptions supports options like `trusted` (set false to get a proof) and `height` to query a historical height.

IMPROVEMENTS:
 - rpc: `/genesis` result includes `app_options`
 - rpc/lib/client: add jitter to reconnects.
 - rpc/lib/types: `RPCError` satisfies the `error` interface.

BUG FIXES:
 - rpc/client: fix ws deadlock after stopping
 - blockchain: fix panic on AddBlock when peer is nil
 - mempool: fix sending on TxsAvailable when a tx has been invalidated
 - consensus: dont run WAL catchup if we fast synced

## 0.11.1 (October 10, 2017)

IMPROVEMENTS:
 - blockchain/reactor: respondWithNoResponseMessage for missing height

BUG FIXES:
 - rpc: fixed client WebSocket timeout
 - rpc: client now resubscribes on reconnection
 - rpc: fix panics on missing params
 - rpc: fix `/dump_consensus_state` to have normal json output (NOTE: technically breaking, but worth a bug fix label)
 - types: fixed out of range error in VoteSet.addVote
 - consensus: fix wal autofile via https://github.com/tendermint/tmlibs/blob/master/CHANGELOG.md#032-october-2-2017

## 0.11.0 (September 22, 2017)

BREAKING:
 - genesis file: validator `amount` is now `power`
 - abci: Info, BeginBlock, InitChain all take structs
 - rpc: various changes to match JSONRPC spec (http://www.jsonrpc.org/specification), including breaking ones:
    - requests that previously returned HTTP code 4XX now return 200 with an error code in the JSONRPC.
    - `rpctypes.RPCResponse` uses new `RPCError` type instead of `string`.

 - cmd: if there is no genesis, exit immediately instead of waiting around for one to show.
 - types: `Signer.Sign` returns an error.
 - state: every validator set change is persisted to disk, which required some changes to the `State` structure.
 - p2p: new `p2p.Peer` interface used for all reactor methods (instead of `*p2p.Peer` struct).

FEATURES:
 - rpc: `/validators?height=X` allows querying of validators at previous heights.
 - rpc: Leaving the `height` param empty for `/block`, `/validators`, and `/commit` will return the value for the latest height.

IMPROVEMENTS:
 - docs: Moved all docs from the website and tools repo in, converted to `.rst`, and cleaned up for presentation on `tendermint.readthedocs.io`

BUG FIXES:
 - fix WAL openning issue on Windows

## 0.10.4 (September 5, 2017)

IMPROVEMENTS:
- docs: Added Slate docs to each rpc function (see rpc/core)
- docs: Ported all website docs to Read The Docs
- config: expose some p2p params to tweak performance: RecvRate, SendRate, and MaxMsgPacketPayloadSize
- rpc: Upgrade the websocket client and server, including improved auto reconnect, and proper ping/pong

BUG FIXES:
- consensus: fix panic on getVoteBitArray
- consensus: hang instead of panicking on byzantine consensus failures
- cmd: dont load config for version command

## 0.10.3 (August 10, 2017)

FEATURES:
- control over empty block production:
  - new flag, `--consensus.create_empty_blocks`; when set to false, blocks are only created when there are txs or when the AppHash changes.
  - new config option, `consensus.create_empty_blocks_interval`; an empty block is created after this many seconds.
  - in normal operation, `create_empty_blocks = true` and `create_empty_blocks_interval = 0`, so blocks are being created all the time (as in all previous versions of tendermint). The number of empty blocks can be reduced by increasing `create_empty_blocks_interval` or by setting `create_empty_blocks = false`.
  - new `TxsAvailable()` method added to Mempool that returns a channel which fires when txs are available.
  - new heartbeat message added to consensus reactor to notify peers that a node is waiting for txs before entering propose step.
- rpc: Add `syncing` field to response returned by `/status`. Is `true` while in fast-sync mode.

IMPROVEMENTS:
- various improvements to documentation and code comments

BUG FIXES:
- mempool: pass height into constructor so it doesn't always start at 0

## 0.10.2 (July 10, 2017)

FEATURES:
- Enable lower latency block commits by adding consensus reactor sleep durations and p2p flush throttle timeout to the config

IMPROVEMENTS:
- More detailed logging in the consensus reactor and state machine
- More in-code documentation for many exposed functions, especially in consensus/reactor.go and p2p/switch.go
- Improved readability for some function definitions and code blocks with long lines

## 0.10.1 (June 28, 2017)

FEATURES:
- Use `--trace` to get stack traces for logged errors
- types: GenesisDoc.ValidatorHash returns the hash of the genesis validator set
- types: GenesisDocFromFile parses a GenesiDoc from a JSON file

IMPROVEMENTS:
- Add a Code of Conduct
- Variety of improvements as suggested by `megacheck` tool
- rpc: deduplicate tests between rpc/client and rpc/tests
- rpc: addresses without a protocol prefix default to `tcp://`. `http://` is also accepted as an alias for `tcp://`
- cmd: commands are more easily reuseable from other tools
- DOCKER: automate build/push

BUG FIXES:
- Fix log statements using keys with spaces (logger does not currently support spaces)
- rpc: set logger on websocket connection
- rpc: fix ws connection stability by setting write deadline on pings

## 0.10.0 (June 2, 2017)

Includes major updates to configuration, logging, and json serialization.
Also includes the Grand Repo-Merge of 2017.

BREAKING CHANGES:

- Config and Flags:
  - The `config` map is replaced with a [`Config` struct](https://github.com/tendermint/tendermint/blob/master/config/config.go#L11),
containing substructs: `BaseConfig`, `P2PConfig`, `MempoolConfig`, `ConsensusConfig`, `RPCConfig`
  - This affects the following flags:
    - `--seeds` is now `--p2p.seeds`
    - `--node_laddr` is now `--p2p.laddr`
    - `--pex` is now `--p2p.pex`
    - `--skip_upnp` is now `--p2p.skip_upnp`
    - `--rpc_laddr` is now `--rpc.laddr`
    - `--grpc_laddr` is now `--rpc.grpc_laddr`
  - Any configuration option now within a substract must come under that heading in the `config.toml`, for instance:
    ```
    [p2p]
    laddr="tcp://1.2.3.4:46656"

    [consensus]
    timeout_propose=1000
    ```
  - Use viper and `DefaultConfig() / TestConfig()` functions to handle defaults, and remove `config/tendermint` and `config/tendermint_test`
  - Change some function and method signatures to
  - Change some [function and method signatures](https://gist.github.com/ebuchman/640d5fc6c2605f73497992fe107ebe0b) accomodate new config

- Logger
  - Replace static `log15` logger with a simple interface, and provide a new implementation using `go-kit`.
See our new [logging library](https://github.com/tendermint/tmlibs/log) and [blog post](https://tendermint.com/blog/abstracting-the-logger-interface-in-go) for more details
  - Levels `warn` and `notice` are removed (you may need to change them in your `config.toml`!)
  - Change some [function and method signatures](https://gist.github.com/ebuchman/640d5fc6c2605f73497992fe107ebe0b) to accept a logger

- JSON serialization:
  - Replace `[TypeByte, Xxx]` with `{"type": "some-type", "data": Xxx}` in RPC and all `.json` files by using `go-wire/data`. For instance, a public key is now:
    ```
    "pub_key": {
      "type": "ed25519",
      "data": "83DDF8775937A4A12A2704269E2729FCFCD491B933C4B0A7FFE37FE41D7760D0"
    }
    ```
  - Remove type information about RPC responses, so `[TypeByte, {"jsonrpc": "2.0", ... }]` is now just `{"jsonrpc": "2.0", ... }`
  - Change `[]byte` to `data.Bytes` in all serialized types (for hex encoding)
  - Lowercase the JSON tags in `ValidatorSet` fields
  - Introduce `EventDataInner` for serializing events

- Other:
  - Send InitChain message in handshake if `appBlockHeight == 0`
  - Do not include the `Accum` field when computing the validator hash. This makes the ValidatorSetHash unique for a given validator set, rather than changing with every block (as the Accum changes)
  - Unsafe RPC calls are not enabled by default. This includes `/dial_seeds`, and all calls prefixed with `unsafe`. Use the `--rpc.unsafe` flag to enable.


FEATURES:

- Per-module log levels. For instance, the new default is `state:info,*:error`, which means the `state` package logs at `info` level, and everything else logs at `error` level
- Log if a node is validator or not in every consensus round
- Use ldflags to set git hash as part of the version
- Ignore `address` and `pub_key` fields in `priv_validator.json` and overwrite them with the values derrived from the `priv_key`

IMPROVEMENTS:

- Merge `tendermint/go-p2p -> tendermint/tendermint/p2p` and `tendermint/go-rpc -> tendermint/tendermint/rpc/lib`
- Update paths for grand repo merge:
  - `go-common -> tmlibs/common`
  - `go-data -> go-wire/data`
  - All other `go-` libs, except `go-crypto` and `go-wire`, are merged under `tmlibs`
- No global loggers (loggers are passed into constructors, or preferably set with a SetLogger method)
- Return HTTP status codes with errors for RPC responses
- Limit `/blockchain_info` call to return a maximum of 20 blocks
- Use `.Wrap()` and `.Unwrap()` instead of eg. `PubKeyS` for `go-crypto` types
- RPC JSON responses use pretty printing (via `json.MarshalIndent`)
- Color code different instances of the consensus for tests
- Isolate viper to `cmd/tendermint/commands` and do not read config from file for tests


## 0.9.2 (April 26, 2017)

BUG FIXES:

- Fix bug in `ResetPrivValidator` where we were using the global config and log (causing external consumers, eg. basecoin, to fail).

## 0.9.1 (April 21, 2017)

FEATURES:

- Transaction indexing - txs are indexed by their hash using a simple key-value store; easily extended to more advanced indexers
- New `/tx?hash=X` endpoint to query for transactions and their DeliverTx result by hash. Optionally returns a proof of the tx's inclusion in the block
- `tendermint testnet` command initializes files for a testnet

IMPROVEMENTS:

- CLI now uses Cobra framework
- TMROOT is now TMHOME (TMROOT will stop working in 0.10.0)
- `/broadcast_tx_XXX` also returns the Hash (can be used to query for the tx)
- `/broadcast_tx_commit` also returns the height the block was committed in
- ABCIResponses struct persisted to disk before calling Commit; makes handshake replay much cleaner
- WAL uses #ENDHEIGHT instead of #HEIGHT (#HEIGHT will stop working in 0.10.0)
- Peers included via `--seeds`, under `seeds` in the config, or in `/dial_seeds` are now persistent, and will be reconnected to if the connection breaks

BUG FIXES:

- Fix bug in fast-sync where we stop syncing after a peer is removed, even if they're re-added later
- Fix handshake replay to handle validator set changes and results of DeliverTx when we crash after app.Commit but before state.Save()

## 0.9.0 (March 6, 2017)

BREAKING CHANGES:

- Update ABCI to v0.4.0, where Query is now `Query(RequestQuery) ResponseQuery`, enabling precise proofs at particular heights:

```
message RequestQuery{
	bytes data = 1;
	string path = 2;
	uint64 height = 3;
	bool prove = 4;
}

message ResponseQuery{
	CodeType          code        = 1;
	int64             index       = 2;
	bytes             key         = 3;
	bytes             value       = 4;
	bytes             proof       = 5;
	uint64            height      = 6;
	string            log         = 7;
}
```


- `BlockMeta` data type unifies its Hash and PartSetHash under a `BlockID`:

```
type BlockMeta struct {
	BlockID BlockID `json:"block_id"` // the block hash and partsethash
	Header  *Header `json:"header"`   // The block's Header
}
```

- `ValidatorSet.Proposer` is exposed as a field and persisted with the `State`. Use `GetProposer()` to initialize or update after validator-set changes.

- `tendermint gen_validator` command output is now pure JSON

FEATURES:

- New RPC endpoint `/commit?height=X` returns header and commit for block at height `X`
- Client API for each endpoint, including mocks for testing

IMPROVEMENTS:

- `Node` is now a `BaseService`
- Simplified starting Tendermint in-process from another application
- Better organized Makefile
- Scripts for auto-building binaries across platforms
- Docker image improved, slimmed down (using Alpine), and changed from tendermint/tmbase to tendermint/tendermint
- New repo files: `CONTRIBUTING.md`, Github `ISSUE_TEMPLATE`, `CHANGELOG.md`
- Improvements on CircleCI for managing build/test artifacts
- Handshake replay is doen through the consensus package, possibly using a mockApp
- Graceful shutdown of RPC listeners
- Tests for the PEX reactor and DialSeeds

BUG FIXES:

- Check peer.Send for failure before updating PeerState in consensus
- Fix panic in `/dial_seeds` with invalid addresses
- Fix proposer selection logic in ValidatorSet by taking the address into account in the `accumComparable`
- Fix inconcistencies with `ValidatorSet.Proposer` across restarts by persisting it in the `State`


## 0.8.0 (January 13, 2017)

BREAKING CHANGES:

- New data type `BlockID` to represent blocks:

```
type BlockID struct {
	Hash        []byte        `json:"hash"`
	PartsHeader PartSetHeader `json:"parts"`
}
```

- `Vote` data type now includes validator address and index:

```
type Vote struct {
	ValidatorAddress []byte           `json:"validator_address"`
	ValidatorIndex   int              `json:"validator_index"`
	Height           int              `json:"height"`
	Round            int              `json:"round"`
	Type             byte             `json:"type"`
	BlockID          BlockID          `json:"block_id"` // zero if vote is nil.
	Signature        crypto.Signature `json:"signature"`
}
```

- Update TMSP to v0.3.0, where it is now called ABCI and AppendTx is DeliverTx
- Hex strings in the RPC are now "0x" prefixed


FEATURES:

- New message type on the ConsensusReactor, `Maj23Msg`, for peers to alert others they've seen a Maj23,
in order to track and handle conflicting votes intelligently to prevent Byzantine faults from causing halts:

```
type VoteSetMaj23Message struct {
	Height  int
	Round   int
	Type    byte
	BlockID types.BlockID
}
```

- Configurable block part set size
- Validator set changes
- Optionally skip TimeoutCommit if we have all the votes
- Handshake between Tendermint and App on startup to sync latest state and ensure consistent recovery from crashes
- GRPC server for BroadcastTx endpoint

IMPROVEMENTS:

- Less verbose logging
- Better test coverage (37% -> 49%)
- Canonical SignBytes for signable types
- Write-Ahead Log for Mempool and Consensus via tmlibs/autofile
- Better in-process testing for the consensus reactor and byzantine faults
- Better crash/restart testing for individual nodes at preset failure points, and of networks at arbitrary points
- Better abstraction over timeout mechanics

BUG FIXES:

- Fix memory leak in mempool peer
- Fix panic on POLRound=-1
- Actually set the CommitTime
- Actually send BeginBlock message
- Fix a liveness issues caused by Byzantine proposals/votes. Uses the new `Maj23Msg`.


## 0.7.4 (December 14, 2016)

FEATURES:

- Enable the Peer Exchange reactor with the `--pex` flag for more resilient gossip network (feature still in development, beware dragons)

IMPROVEMENTS:

- Remove restrictions on RPC endpoint `/dial_seeds` to enable manual network configuration

## 0.7.3 (October 20, 2016)

IMPROVEMENTS:

- Type safe FireEvent
- More WAL/replay tests
- Cleanup some docs

BUG FIXES:

- Fix deadlock in mempool for synchronous apps
- Replay handles non-empty blocks
- Fix race condition in HeightVoteSet

## 0.7.2 (September 11, 2016)

BUG FIXES:

- Set mustConnect=false so tendermint will retry connecting to the app

## 0.7.1 (September 10, 2016)

FEATURES:

- New TMSP connection for Query/Info
- New RPC endpoints:
	- `tmsp_query`
	- `tmsp_info`
- Allow application to filter peers through Query (off by default)

IMPROVEMENTS:

- TMSP connection type enforced at compile time
- All listen/client urls use a "tcp://" or "unix://" prefix

BUG FIXES:

- Save LastSignature/LastSignBytes to `priv_validator.json` for recovery
- Fix event unsubscribe
- Fix fastsync/blockchain reactor

## 0.7.0 (August 7, 2016)

BREAKING CHANGES:

- Strict SemVer starting now!
- Update to ABCI v0.2.0
- Validation types now called Commit
- NewBlock event only returns the block header


FEATURES:

- TMSP and RPC support TCP and UNIX sockets
- Addition config options including block size and consensus parameters
- New WAL mode `cswal_light`; logs only the validator's own votes
- New RPC endpoints:
	- for starting/stopping profilers, and for updating config
	- `/broadcast_tx_commit`, returns when tx is included in a block, else an error
	- `/unsafe_flush_mempool`, empties the mempool


IMPROVEMENTS:

- Various optimizations
- Remove bad or invalidated transactions from the mempool cache (allows later duplicates)
- More elaborate testing using CircleCI including benchmarking throughput on 4 digitalocean droplets

BUG FIXES:

- Various fixes to WAL and replay logic
- Various race conditions

## PreHistory

Strict versioning only began with the release of v0.7.0, in late summer 2016.
The project itself began in early summer 2014 and was workable decentralized cryptocurrency software by the end of that year.
Through the course of 2015, in collaboration with Eris Industries (now Monax Indsutries),
many additional features were integrated, including an implementation from scratch of the Ethereum Virtual Machine.
That implementation now forms the heart of [Burrow](https://github.com/hyperledger/burrow).
In the later half of 2015, the consensus algorithm was upgraded with a more asynchronous design and a more deterministic and robust implementation.

By late 2015, frustration with the difficulty of forking a large monolithic stack to create alternative cryptocurrency designs led to the
invention of the Application Blockchain Interface (ABCI), then called the Tendermint Socket Protocol (TMSP).
The Ethereum Virtual Machine and various other transaction features were removed, and Tendermint was whittled down to a core consensus engine
driving an application running in another process.
The ABCI interface and implementation were iterated on and improved over the course of 2016,
until versioned history kicked in with v0.7.0.<|MERGE_RESOLUTION|>--- conflicted
+++ resolved
@@ -1,24 +1,10 @@
 # Changelog
 
-<<<<<<< HEAD
-*July 29, 2019*
-
-This releases fixes one bug in the PEX reactor and adds a `recover` to the Go's
-ABCI server, which allows it to properly cleanup.
-
-### IMPROVEMENTS:
-- [abci] \#3809 Recover from application panics in `server/socket_server.go` to allow socket cleanup (@ruseinov)
-
-### BUG FIXES:
-- [p2p] \#3338 Prevent "sent next PEX request too soon" errors by not calling
-  ensurePeers outside of ensurePeersRoutine
-=======
-=======
 ## v0.32.1
 
 *July 15, 2019*
 
-Special thanks to external contributors on this release: 
+Special thanks to external contributors on this release:
 @ParthDesai, @climber73, @jim380, @ashleyvega
 
 This release contains a minor enhancement to the ABCI and some breaking changes to our libs folder, namely:
@@ -40,7 +26,7 @@
 
 ### FEATURES:
 
-- [node] Add variadic argument to `NewNode` to support functional options, allowing the Node to be more easily customized. 
+- [node] Add variadic argument to `NewNode` to support functional options, allowing the Node to be more easily customized.
 - [node][\#3730](https://github.com/tendermint/tendermint/pull/3730) Add `CustomReactors` option to `NewNode` allowing caller to pass
   custom reactors to run inside Tendermint node (@ParthDesai)
 - [abci] [\#2127](https://github.com/tendermint/tendermint/issues/2127)RequestCheckTx has a new field, `CheckTxType`, which can take values of `CheckTxType_New` and `CheckTxType_Recheck`, indicating whether this is a new tx being checked for the first time or whether this tx is being rechecked after a block commit. This allows applications to skip certain expensive operations, like signature checking, if they've already been done once. see [docs](https://github.com/tendermint/tendermint/blob/eddb433d7c082efbeaf8974413a36641519ee895/docs/spec/abci/apps.md#mempool-connection)
@@ -58,7 +44,6 @@
 - [config] [\#3723](https://github.com/tendermint/tendermint/issues/3723) Add consensus_params to testnet config generation; document time_iota_ms (@ashleyvega)
 
 
->>>>>>> dbf4062a
 ## v0.32.0
 
 *June 25, 2019*
@@ -70,8 +55,6 @@
 and the RPC, namely:
 - Use Go modules instead of dep
 - Bring active development to the `master` Github branch
-- ABCI Tags are now Events - see
-  [docs](https://github.com/tendermint/tendermint/blob/60827f75623b92eff132dc0eff5b49d2025c591e/docs/spec/abci/abci.md#events)
 - Bind RPC to localhost by default, not to the public interface [UPGRADING/RPC_Changes](./UPGRADING.md#rpc_changes)
 
 Friendly reminder, we have a [bug bounty
@@ -80,50 +63,23 @@
 ### BREAKING CHANGES:
 
 * CLI/RPC/Config
-<<<<<<< HEAD
-  - [cli] \#3613 Switch from golang/dep to Go Modules to resolve dependencies:
-=======
   - [cli] [\#3613](https://github.com/tendermint/tendermint/issues/3613) Switch from golang/dep to Go Modules to resolve dependencies:
->>>>>>> dbf4062a
     It is recommended to switch to Go Modules if your project has tendermint as
     a dependency. Read more on Modules here:
     https://github.com/golang/go/wiki/Modules
   - [config] [\#3632](https://github.com/tendermint/tendermint/pull/3632) Removed `leveldb` as generic
     option for `db_backend`. Must be `goleveldb` or `cleveldb`.
-<<<<<<< HEAD
-  - [rpc] \#3616 Fix field names for `/block_results` response (eg. `results.DeliverTx`
-    -> `results.deliver_tx`). See docs for details.
-  - [rpc] \#3724 RPC now binds to `127.0.0.1` by default instead of `0.0.0.0`
-
-* Apps
-  - [abci] \#1859 `ResponseCheckTx`, `ResponseDeliverTx`, `ResponseBeginBlock`,
-=======
   - [rpc] [\#3616](https://github.com/tendermint/tendermint/issues/3616) Fix field names for `/block_results` response (eg. `results.DeliverTx`
     -> `results.deliver_tx`). See docs for details.
   - [rpc] [\#3724](https://github.com/tendermint/tendermint/issues/3724) RPC now binds to `127.0.0.1` by default instead of `0.0.0.0`
 
-* Apps
-  - [abci] [\#1859](https://github.com/tendermint/tendermint/issues/1859) `ResponseCheckTx`, `ResponseDeliverTx`, `ResponseBeginBlock`,
->>>>>>> dbf4062a
-    and `ResponseEndBlock` now include `Events` instead of `Tags`. Each `Event`
-    contains a `type` and a list of `attributes` (list of key-value pairs)
-    allowing for inclusion of multiple distinct events in each response.
-
 * Go API
-<<<<<<< HEAD
-  - [abci] \#3193 Use RequestDeliverTx and RequestCheckTx in the ABCI
-=======
   - [abci] [\#3193](https://github.com/tendermint/tendermint/issues/3193) Use RequestDeliverTx and RequestCheckTx in the ABCI
->>>>>>> dbf4062a
     Application interface
   - [libs/db] [\#3632](https://github.com/tendermint/tendermint/pull/3632) Removed deprecated `LevelDBBackend` const
     If you have `db_backend` set to `leveldb` in your config file, please
     change it to `goleveldb` or `cleveldb`.
-<<<<<<< HEAD
-  - [p2p] \#3521 Remove NewNetAddressStringWithOptionalID
-=======
   - [p2p] [\#3521](https://github.com/tendermint/tendermint/issues/3521) Remove NewNetAddressStringWithOptionalID
->>>>>>> dbf4062a
 
 * Blockchain Protocol
 
@@ -132,18 +88,6 @@
 ### FEATURES:
 
 ### IMPROVEMENTS:
-<<<<<<< HEAD
-- [abci/examples] \#3659 Change validator update tx format in the `persistent_kvstore` to use base64 for pubkeys instead of hex (@needkane)
-- [consensus] \#3656 Exit if SwitchToConsensus fails
-- [p2p] \#3666 Add per channel telemetry to improve reactor observability
-- [rpc] [\#3686](https://github.com/tendermint/tendermint/pull/3686) `HTTPClient#Call` returns wrapped errors, so a caller could use `errors.Cause` to retrieve an error code. (@wooparadog)
-
-### BUG FIXES:
-- [libs/db] \#3717 Fixed the BoltDB backend's Batch.Delete implementation (@Yawning)
-- [libs/db] \#3718 Fixed the BoltDB backend's Get and Iterator implementation (@Yawning)
-- [node] \#3716 Fix a bug where `nil` is recorded as node's address
-- [node] \#3741 Fix profiler blocking the entire node
-=======
 - [abci/examples] [\#3659](https://github.com/tendermint/tendermint/issues/3659) Change validator update tx format in the `persistent_kvstore` to use base64 for pubkeys instead of hex (@needkane)
 - [consensus] [\#3656](https://github.com/tendermint/tendermint/issues/3656) Exit if SwitchToConsensus fails
 - [p2p] [\#3666](https://github.com/tendermint/tendermint/issues/3666) Add per channel telemetry to improve reactor observability
@@ -154,7 +98,6 @@
 - [libs/db] [\#3718](https://github.com/tendermint/tendermint/issues/3718) Fixed the BoltDB backend's Get and Iterator implementation (@Yawning)
 - [node] [\#3716](https://github.com/tendermint/tendermint/issues/3716) Fix a bug where `nil` is recorded as node's address
 - [node] [\#3741](https://github.com/tendermint/tendermint/issues/3741) Fix profiler blocking the entire node
->>>>>>> dbf4062a
 
 ## v0.31.7
 
