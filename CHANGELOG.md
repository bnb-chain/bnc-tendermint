--- conflicted
+++ resolved
@@ -1,6 +1,5 @@
 # Changelog
 
-<<<<<<< HEAD
 ## v0.32.2
 
 *July 31, 2019*
@@ -224,23 +223,16 @@
 - [networks] fixes ansible integration script (@carlosflrs)
 
 ## v0.31.5-binance.2
-### FEATURES:
-=======
-## v0.31.5-binance.2
 *Sep 6th, 2019*
 ### FEATURES:
 - [config] [\#115](https://github.com/binance-chain/bnc-tendermint/pull/115) add option to enable range query for tx indexer;add option to disable websocket
->>>>>>> 6212bb92
 - [sync] [\#97](https://github.com/binance-chain/bnc-tendermint/pull/97) supoort hot sync reactor 
 
 ### IMPROVEMENTS:
 - [index] [\#106](https://github.com/binance-chain/bnc-tendermint/pull/106) index service recover from data lost
 - [P2P] [\#106](https://github.com/binance-chain/bnc-tendermint/pull/107) introduce skip_tx_from_persistent config and other basic p2p improvement 
 
-<<<<<<< HEAD
-
-=======
->>>>>>> 6212bb92
+
 ## v0.31.5-binance.1
 *July 17th, 2019*
 
