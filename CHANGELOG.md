--- conflicted
+++ resolved
@@ -1,6 +1,5 @@
 # Changelog
 
-<<<<<<< HEAD
 ## Pending
 
 BREAKING CHANGES
@@ -85,7 +84,7 @@
 * [stake] staking delegator shares exchange rate now relative to equivalent-bonded-tokens the validator has instead of bonded tokens
   ^ this is important for unbonded validators in the power store!
 * [docs] Downgraded Swagger to v2 for downstream compatibility
-=======
+
 ## 0.17.5
 
 *June 5, 2018*
@@ -104,7 +103,6 @@
 *May 29, 2018*
 
 Update to Tendermint v0.19.6 (fix fast-sync halt)
->>>>>>> cf46be22
 
 ## 0.17.2
 
