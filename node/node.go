package node

import (
	"bytes"
	"context"
	"fmt"
	"net"
	"net/http"
	_ "net/http/pprof"
	"os"
	"strings"
	"time"

	"github.com/pkg/errors"
	"github.com/prometheus/client_golang/prometheus"
	"github.com/prometheus/client_golang/prometheus/promhttp"
	"github.com/rs/cors"

	"github.com/tendermint/go-amino"
	abci "github.com/tendermint/tendermint/abci/types"
	"github.com/tendermint/tendermint/blockchain"
	bc "github.com/tendermint/tendermint/blockchain"
	"github.com/tendermint/tendermint/blockchain/hot"
	cfg "github.com/tendermint/tendermint/config"
	"github.com/tendermint/tendermint/consensus"
	cs "github.com/tendermint/tendermint/consensus"
	"github.com/tendermint/tendermint/crypto/ed25519"
	"github.com/tendermint/tendermint/evidence"
	cmn "github.com/tendermint/tendermint/libs/common"
	dbm "github.com/tendermint/tendermint/libs/db"
	"github.com/tendermint/tendermint/libs/gopool"
	"github.com/tendermint/tendermint/libs/log"
	tmpubsub "github.com/tendermint/tendermint/libs/pubsub"
	mempl "github.com/tendermint/tendermint/mempool"
	"github.com/tendermint/tendermint/p2p"
	"github.com/tendermint/tendermint/p2p/pex"
	"github.com/tendermint/tendermint/privval"
	"github.com/tendermint/tendermint/proxy"
	rpccore "github.com/tendermint/tendermint/rpc/core"
	ctypes "github.com/tendermint/tendermint/rpc/core/types"
	grpccore "github.com/tendermint/tendermint/rpc/grpc"
	rpcserver "github.com/tendermint/tendermint/rpc/lib/server"
	"github.com/tendermint/tendermint/snapshot"
	sm "github.com/tendermint/tendermint/state"
	"github.com/tendermint/tendermint/state/blockindex"
	bkv "github.com/tendermint/tendermint/state/blockindex/kv"
	nullblk "github.com/tendermint/tendermint/state/blockindex/null"
	"github.com/tendermint/tendermint/state/txindex"
	"github.com/tendermint/tendermint/state/txindex/kv"
	"github.com/tendermint/tendermint/state/txindex/null"
	"github.com/tendermint/tendermint/types"
	tmtime "github.com/tendermint/tendermint/types/time"
	"github.com/tendermint/tendermint/version"
)

// CustomReactorNamePrefix is a prefix for all custom reactors to prevent
// clashes with built-in reactors.
const CustomReactorNamePrefix = "CUSTOM_"

//------------------------------------------------------------------------------

// DBContext specifies config information for loading a new DB.
type DBContext struct {
	ID     string
	Config *cfg.Config
}

// DBProvider takes a DBContext and returns an instantiated DB.
type DBProvider func(*DBContext) (dbm.DB, error)

// DefaultDBProvider returns a database using the DBBackend and DBDir
// specified in the ctx.Config.
func DefaultDBProvider(ctx *DBContext) (dbm.DB, error) {
	dbType := dbm.DBBackendType(ctx.Config.DBBackend)
	return dbm.NewDBWithOpt(ctx.ID, dbType, ctx.Config.DBDir(), ctx.Config.DBCache.ToGolevelDBOpt()), nil
}

// GenesisDocProvider returns a GenesisDoc.
// It allows the GenesisDoc to be pulled from sources other than the
// filesystem, for instance from a distributed key-value store cluster.
type GenesisDocProvider func() (*types.GenesisDoc, error)

// DefaultGenesisDocProviderFunc returns a GenesisDocProvider that loads
// the GenesisDoc from the config.GenesisFile() on the filesystem.
func DefaultGenesisDocProviderFunc(config *cfg.Config) GenesisDocProvider {
	return func() (*types.GenesisDoc, error) {
		return types.GenesisDocFromFile(config.GenesisFile())
	}
}

// NodeProvider takes a config and a logger and returns a ready to go Node.
type NodeProvider func(*cfg.Config, log.Logger) (*Node, error)

// DefaultNewNode returns a Tendermint node with default settings for the
// PrivValidator, ClientCreator, GenesisDoc, and DBProvider.
// It implements NodeProvider.
func DefaultNewNode(config *cfg.Config, logger log.Logger) (*Node, error) {
	// Generate node PrivKey
	nodeKey, err := p2p.LoadOrGenNodeKey(config.NodeKeyFile())
	if err != nil {
		return nil, err
	}

	// Convert old PrivValidator if it exists.
	oldPrivVal := config.OldPrivValidatorFile()
	newPrivValKey := config.PrivValidatorKeyFile()
	newPrivValState := config.PrivValidatorStateFile()
	if _, err := os.Stat(oldPrivVal); !os.IsNotExist(err) {
		oldPV, err := privval.LoadOldFilePV(oldPrivVal)
		if err != nil {
			return nil, fmt.Errorf("error reading OldPrivValidator from %v: %v\n", oldPrivVal, err)
		}
		logger.Info("Upgrading PrivValidator file",
			"old", oldPrivVal,
			"newKey", newPrivValKey,
			"newState", newPrivValState,
		)
		oldPV.Upgrade(newPrivValKey, newPrivValState)
	}

	return NewNode(config,
		privval.LoadOrGenFilePV(newPrivValKey, newPrivValState),
		nodeKey,
		proxy.DefaultClientCreator(config.ProxyApp, config.ABCI, config.DBDir()),
		DefaultGenesisDocProviderFunc(config),
		DefaultDBProvider,
		DefaultMetricsProvider(config.Instrumentation),
		logger,
	)
}

// MetricsProvider returns a consensus, p2p and mempool Metrics.
type MetricsProvider func(chainID string) (*cs.Metrics, *p2p.Metrics, *mempl.Metrics, *sm.Metrics, *hot.Metrics)

// DefaultMetricsProvider returns Metrics build using Prometheus client library
// if Prometheus is enabled. Otherwise, it returns no-op Metrics.
func DefaultMetricsProvider(config *cfg.InstrumentationConfig) MetricsProvider {
	return func(chainID string) (*cs.Metrics, *p2p.Metrics, *mempl.Metrics, *sm.Metrics, *hot.Metrics) {
		if config.Prometheus {
			return cs.PrometheusMetrics(config.Namespace, "chain_id", chainID),
				p2p.PrometheusMetrics(config.Namespace, "chain_id", chainID),
				mempl.PrometheusMetrics(config.Namespace, "chain_id", chainID),
				sm.PrometheusMetrics(config.Namespace, "chain_id", chainID),
				hot.PrometheusMetrics(config.Namespace, "chain_id", chainID)
		}
		return cs.NopMetrics(), p2p.NopMetrics(), mempl.NopMetrics(), sm.NopMetrics(), hot.NopMetrics()
	}
}

// Option sets a parameter for the node.
type Option func(*Node)

// CustomReactors allows you to add custom reactors to the node's Switch.
func CustomReactors(reactors map[string]p2p.Reactor) Option {
	return func(n *Node) {
		for name, reactor := range reactors {
			n.sw.AddReactor(CustomReactorNamePrefix+name, reactor)
		}
	}
}

//------------------------------------------------------------------------------

// Node is the highest level interface to a full Tendermint node.
// It includes all configuration information and running services.
type Node struct {
	cmn.BaseService

	// config
	config        *cfg.Config
	genesisDoc    *types.GenesisDoc   // initial validator set
	privValidator types.PrivValidator // local node's validator key

	// network
	transport   *p2p.MultiplexTransport
	sw          *p2p.Switch  // p2p connections
	addrBook    pex.AddrBook // known peers
	nodeInfo    p2p.NodeInfo
	nodeKey     *p2p.NodeKey // our node privkey
	isListening bool

	// services
	eventBus          *types.EventBus // pub/sub for services
	stateDB           dbm.DB
	blockStore        *bc.BlockStore        // store the blockchain to disk
	bcReactor         *bc.BlockchainReactor // for fast-syncing
	mempoolReactor    *mempl.Reactor        // for gossipping transactions
	mempool           mempl.Mempool
	consensusState    *cs.ConsensusState     // latest consensus state
	consensusReactor  *cs.ConsensusReactor   // for participating in the consensus
	pexReactor        *pex.PEXReactor        // for exchanging peer addresses
	evidencePool      *evidence.EvidencePool // tracking evidence
	proxyApp          proxy.AppConns         // connection to the application
	rpcListeners      []net.Listener         // rpc servers
	txIndexer         txindex.TxIndexer
	indexerService    *txindex.IndexerService
	prometheusSrv     *http.Server
	blockIndexer      blockindex.BlockIndexer
	blockIndexService *blockindex.IndexerService
	indexHub          *sm.IndexHub
}

func initDBs(config *cfg.Config, dbProvider DBProvider) (blockStore *bc.BlockStore, stateDB dbm.DB, err error) {
	var blockStoreDB dbm.DB
	blockStoreDB, err = dbProvider(&DBContext{"blockstore", config})
	if err != nil {
		return
	}
	blockStore = bc.NewBlockStore(blockStoreDB)

	stateDB, err = dbProvider(&DBContext{"state", config})

	return
}

func createAndStartProxyAppConns(clientCreator proxy.ClientCreator, logger log.Logger) (proxy.AppConns, error) {
	proxyApp := proxy.NewAppConns(clientCreator)
	proxyApp.SetLogger(logger.With("module", "proxy"))
	if err := proxyApp.Start(); err != nil {
		return nil, fmt.Errorf("error starting proxy app connections: %v", err)
	}
	return proxyApp, nil
}

func createAndStartEventBus(logger log.Logger) (*types.EventBus, error) {
	eventBus := types.NewEventBus()
	eventBus.SetLogger(logger.With("module", "events"))
	if err := eventBus.Start(); err != nil {
		return nil, err
	}
	return eventBus, nil
}

func createAndStartIndexerService(config *cfg.Config, dbProvider DBProvider,
	eventBus *types.EventBus, lastBlockHeight int64, stateDB dbm.DB, blockStore sm.BlockStore, metrics *sm.Metrics, logger log.Logger) (txDB dbm.DB, txIndexerService *txindex.IndexerService, txIndexer txindex.TxIndexer, blockIndexerService *blockindex.IndexerService, blockIndexer blockindex.BlockIndexer, indexHub *sm.IndexHub, err error) {
	switch config.TxIndex.Indexer {
	case "kv":
		store, err := dbProvider(&DBContext{"tx_index", config})
		txDB = store
		if err != nil {
			return
		}
		if config.TxIndex.IndexTags != "" {
			txIndexer = kv.NewTxIndex(store, kv.IndexTags(splitAndTrimEmpty(config.TxIndex.IndexTags, ",", " ")))
		} else if config.TxIndex.IndexAllTags {
			txIndexer = kv.NewTxIndex(store, kv.IndexAllTags())
		} else {
			txIndexer = kv.NewTxIndex(store)
		}
	default:
		txIndexer = &null.TxIndex{}
	}

	txIndexerService = txindex.NewIndexerService(txIndexer, eventBus)
	txIndexerService.SetLogger(logger.With("module", "txindex"))

	err = txIndexerService.Start()
	if err != nil {
		return
	}

	// Block indexing
	switch config.BlockIndex.Indexer {
	case "kv":
		store, err := dbProvider(&DBContext{"block_index", config})
		if err != nil {
			return
		}
		blockIndexer = bkv.NewBlockIndex(store)
	default:
		blockIndexer = &nullblk.BlockIndex{}
	}
	blockIndexerService = blockindex.NewIndexerService(blockIndexer, eventBus)
	blockIndexerService.SetLogger(logger.With("module", "blockindex"))

	err = blockIndexerService.Start()
	if err != nil {
		return
	}

	indexHub = sm.NewIndexHub(lastBlockHeight, stateDB, blockStore, eventBus, sm.IndexHubWithMetrics(metrics))
	indexHub.RegisterIndexSvc(blockIndexerService)
	indexHub.RegisterIndexSvc(txIndexerService)
	indexHub.SetLogger(logger.With("module", "indexer_hub"))
	err = indexHub.Start()
	return
}

func doHandshake(stateDB dbm.DB, state sm.State, blockStore sm.BlockStore,
	genDoc *types.GenesisDoc, eventBus *types.EventBus, proxyApp proxy.AppConns, withAppStat bool, consensusLogger log.Logger) error {

	handshaker := cs.NewHandshaker(stateDB, state, blockStore, genDoc, withAppStat)
	handshaker.SetLogger(consensusLogger)
	handshaker.SetEventBus(eventBus)
	if err := handshaker.Handshake(proxyApp); err != nil {
		return fmt.Errorf("error during handshake: %v", err)
	}
	return nil
}

func logNodeStartupInfo(state sm.State, privValidator types.PrivValidator, config *cfg.Config, logger,
	consensusLogger log.Logger) {

	// Log the version info.
	logger.Info("Version info",
		"software", version.TMCoreSemVer,
		"block", version.BlockProtocol,
		"p2p", version.P2PProtocol,
	)

	// If the state and software differ in block version, at least log it.
	if state.Version.Consensus.Block != version.BlockProtocol {
		logger.Info("Software and state have different block protocols",
			"software", version.BlockProtocol,
			"state", state.Version.Consensus.Block,
		)
	}

	pubKey := privValidator.GetPubKey()
	addr := pubKey.Address()
	// Log whether this node is a validator or an observer
	if state.Validators.HasAddress(addr) {
		consensusLogger.Info("This node is a validator", "addr", addr, "pubKey", pubKey)
	} else {
		consensusLogger.Info("This node is not a validator", "addr", addr, "pubKey", pubKey)
	}
}

func onlyValidatorIsUs(state sm.State, privVal types.PrivValidator) bool {
	if state.Validators.Size() > 1 {
		return false
	}
	addr, _ := state.Validators.GetByIndex(0)
	return bytes.Equal(privVal.GetPubKey().Address(), addr)
}

func createMempoolAndMempoolReactor(config *cfg.Config, proxyApp proxy.AppConns,
	state sm.State, memplMetrics *mempl.Metrics, logger log.Logger) (*mempl.Reactor, *mempl.CListMempool) {

	mempool := mempl.NewCListMempool(
		config.Mempool,
		proxyApp.Mempool(),
		state.LastBlockHeight,
		mempl.WithMetrics(memplMetrics),
		mempl.WithPreCheck(sm.TxPreCheck(state)),
		mempl.WithPostCheck(sm.TxPostCheck(state)),
	)
	mempoolLogger := logger.With("module", "mempool")
	mempoolReactor := mempl.NewReactor(config.Mempool, mempool)
	mempoolReactor.SetLogger(mempoolLogger)

	if config.Consensus.WaitForTxs() {
		mempool.EnableTxsAvailable()
	}
	return mempoolReactor, mempool
}

func createEvidenceReactor(config *cfg.Config, dbProvider DBProvider,
	stateDB dbm.DB, logger log.Logger) (*evidence.EvidenceReactor, *evidence.EvidencePool, error) {

	evidenceDB, err := dbProvider(&DBContext{"evidence", config})
	if err != nil {
		return nil, nil, err
	}
	evidenceLogger := logger.With("module", "evidence")
	evidencePool := evidence.NewEvidencePool(stateDB, evidenceDB)
	evidencePool.SetLogger(evidenceLogger)
	evidenceReactor := evidence.NewEvidenceReactor(evidencePool)
	evidenceReactor.SetLogger(evidenceLogger)
	return evidenceReactor, evidencePool, nil
}

func createConsensusReactor(config *cfg.Config,
	state sm.State,
	blockExec *sm.BlockExecutor,
	blockStore sm.BlockStore,
	mempool *mempl.CListMempool,
	evidencePool *evidence.EvidencePool,
	privValidator types.PrivValidator,
	csMetrics *cs.Metrics,
	fastSync bool,
	eventBus *types.EventBus,
	consensusLogger log.Logger) (*consensus.ConsensusReactor, *consensus.ConsensusState) {

	consensusState := cs.NewConsensusState(
		config.Consensus,
		state.Copy(),
		blockExec,
		blockStore,
		mempool,
		evidencePool,
		cs.StateMetrics(csMetrics),
	)
	consensusState.SetLogger(consensusLogger)
	if privValidator != nil {
		consensusState.SetPrivValidator(privValidator)
	}
	consensusReactor := cs.NewConsensusReactor(consensusState, fastSync || (config.StateSyncHeight >= 0) || config.HotSync, cs.ReactorMetrics(csMetrics))
	consensusReactor.SetLogger(consensusLogger)
	// services which will be publishing and/or subscribing for messages (events)
	// consensusReactor will set it on consensusState and blockExecutor
	consensusReactor.SetEventBus(eventBus)
	return consensusReactor, consensusState
}

func createTransport(config *cfg.Config, nodeInfo p2p.NodeInfo, nodeKey *p2p.NodeKey, proxyApp proxy.AppConns) (*p2p.MultiplexTransport, []p2p.PeerFilterFunc) {
	var (
		mConnConfig = p2p.MConnConfig(config.P2P)
		transport   = p2p.NewMultiplexTransport(nodeInfo, *nodeKey, mConnConfig)
		connFilters = []p2p.ConnFilterFunc{}
		peerFilters = []p2p.PeerFilterFunc{}
	)

	if !config.P2P.AllowDuplicateIP {
		connFilters = append(connFilters, p2p.ConnDuplicateIPFilter())
	}

	// Filter peers by addr or pubkey with an ABCI query.
	// If the query return code is OK, add peer.
	if config.FilterPeers {
		connFilters = append(
			connFilters,
			// ABCI query for address filtering.
			func(_ p2p.ConnSet, c net.Conn, _ []net.IP) error {
				res, err := proxyApp.Query().QuerySync(abci.RequestQuery{
					Path: fmt.Sprintf("/p2p/filter/addr/%s", c.RemoteAddr().String()),
				})
				if err != nil {
					return err
				}
				if res.IsErr() {
					return fmt.Errorf("error querying abci app: %v", res)
				}

				return nil
			},
		)

		peerFilters = append(
			peerFilters,
			// ABCI query for ID filtering.
			func(_ p2p.IPeerSet, p p2p.Peer) error {
				res, err := proxyApp.Query().QuerySync(abci.RequestQuery{
					Path: fmt.Sprintf("/p2p/filter/id/%s", p.ID()),
				})
				if err != nil {
					return err
				}
				if res.IsErr() {
					return fmt.Errorf("error querying abci app: %v", res)
				}

				return nil
			},
		)
	}

	p2p.MultiplexTransportConnFilters(connFilters...)(transport)
	return transport, peerFilters
}

func createSwitch(config *cfg.Config,
	transport *p2p.MultiplexTransport,
	p2pMetrics *p2p.Metrics,
	peerFilters []p2p.PeerFilterFunc,
	mempoolReactor *mempl.Reactor,
	bcReactor *blockchain.BlockchainReactor,
	consensusReactor *consensus.ConsensusReactor,
	evidenceReactor *evidence.EvidenceReactor,
	nodeInfo p2p.NodeInfo,
	nodeKey *p2p.NodeKey,
	p2pLogger log.Logger) *p2p.Switch {

	sw := p2p.NewSwitch(
		config.P2P,
		transport,
		p2p.WithMetrics(p2pMetrics),
		p2p.SwitchPeerFilters(peerFilters...),
	)
	sw.SetLogger(p2pLogger)
	sw.AddReactor("MEMPOOL", mempoolReactor)
	sw.AddReactor("BLOCKCHAIN", bcReactor)
	sw.AddReactor("CONSENSUS", consensusReactor)
	sw.AddReactor("EVIDENCE", evidenceReactor)

	sw.SetNodeInfo(nodeInfo)
	sw.SetNodeKey(nodeKey)

	p2pLogger.Info("P2P Node ID", "ID", nodeKey.ID(), "file", config.NodeKeyFile())
	return sw
}

func createAddrBookAndSetOnSwitch(config *cfg.Config, sw *p2p.Switch,
	p2pLogger log.Logger, nodeKey *p2p.NodeKey) (pex.AddrBook, error) {

	addrBook := pex.NewAddrBook(config.P2P.AddrBookFile(), config.P2P.AddrBookStrict)
	addrBook.SetLogger(p2pLogger.With("book", config.P2P.AddrBookFile()))

	// Add ourselves to addrbook to prevent dialing ourselves
	if config.P2P.ExternalAddress != "" {
		addr, err := p2p.NewNetAddressString(p2p.IDAddressString(nodeKey.ID(), config.P2P.ExternalAddress))
		if err != nil {
			return nil, errors.Wrap(err, "p2p.external_address is incorrect")
		}
		addrBook.AddOurAddress(addr)
	}
	if config.P2P.ListenAddress != "" {
		addr, err := p2p.NewNetAddressString(p2p.IDAddressString(nodeKey.ID(), config.P2P.ListenAddress))
		if err != nil {
			return nil, errors.Wrap(err, "p2p.laddr is incorrect")
		}
		addrBook.AddOurAddress(addr)
	}

	sw.SetAddrBook(addrBook)

	return addrBook, nil
<<<<<<< HEAD
}

func createHotSyncReactorAndAddToSwitch(privValidator types.PrivValidator, blockExec *sm.BlockExecutor, blockStore *bc.BlockStore, eventBus *types.EventBus, state sm.State, config *cfg.Config, fastSync bool, hotMetrics *hot.Metrics, sw *p2p.Switch, logger log.Logger) {
	hotSyncLogger := logger.With("module", "hotsync")
	hotSyncReactor := hot.NewBlockChainReactor(state.Copy(), blockExec, blockStore, config.HotSync, fastSync || config.StateSyncHeight >= 0, config.HotSyncTimeout, hot.WithMetrics(hotMetrics), hot.WithEventBus(eventBus))
	hotSyncReactor.SetLogger(hotSyncLogger)
	if privValidator != nil {
		hotSyncReactor.SetPrivValidator(privValidator)
	}
	sw.AddReactor("HOT", hotSyncReactor)
}

func createStateReactorAndAddToSwitch(txDB dbm.DB, proxyApp proxy.AppConns, blockStore *bc.BlockStore, stateDB dbm.DB, config *cfg.Config, sw *p2p.Switch, logger log.Logger) {
	stateSyncLogger := logger.With("module", "statesync")
	snapshot.InitSnapshotManager(stateDB, txDB, blockStore, config.DBDir(), stateSyncLogger)

	// !!!This method may change config.StateSyncHeight!!!
	// so the later reactor need read config.StateSyncHeight rather than a copied variable
	stateReactor := snapshot.NewStateReactor(stateDB, proxyApp.State(), config)
	stateReactor.SetLogger(stateSyncLogger)
	sw.AddReactor("STATE", stateReactor)
=======
>>>>>>> dbf4062a
}

func createPEXReactorAndAddToSwitch(addrBook pex.AddrBook, config *cfg.Config,
	sw *p2p.Switch, logger log.Logger) *pex.PEXReactor {

	// TODO persistent peers ? so we can have their DNS addrs saved
	pexReactor := pex.NewPEXReactor(addrBook,
		&pex.PEXReactorConfig{
			Seeds:    splitAndTrimEmpty(config.P2P.Seeds, ",", " "),
			SeedMode: config.P2P.SeedMode,
			// See consensus/reactor.go: blocksToContributeToBecomeGoodPeer 10000
			// blocks assuming 10s blocks ~ 28 hours.
			// TODO (melekes): make it dynamic based on the actual block latencies
			// from the live network.
			// https://github.com/tendermint/tendermint/issues/3523
			SeedDisconnectWaitPeriod: 28 * time.Hour,
		})
	pexReactor.SetLogger(logger.With("module", "pex"))
	sw.AddReactor("PEX", pexReactor)
	return pexReactor
}

// NewNode returns a new, ready to go, Tendermint Node.
func NewNode(config *cfg.Config,
	privValidator types.PrivValidator,
	nodeKey *p2p.NodeKey,
	clientCreator proxy.ClientCreator,
	genesisDocProvider GenesisDocProvider,
	dbProvider DBProvider,
	metricsProvider MetricsProvider,
	logger log.Logger,
	options ...Option) (*Node, error) {

	blockStore, stateDB, err := initDBs(config, dbProvider)
	if err != nil {
		return nil, err
	}

	state, genDoc, err := LoadStateFromDBOrGenesisDocProvider(stateDB, genesisDocProvider)
	if err != nil {
		return nil, err
	}

	// Create the proxyApp and establish connections to the ABCI app (consensus, mempool, query).
	proxyApp, err := createAndStartProxyAppConns(clientCreator, logger)
	if err != nil {
		return nil, err
	}

	// EventBus and IndexerService must be started before the handshake because
	// we might need to index the txs of the replayed block as this might not have happened
	// when the node stopped last time (i.e. the node stopped after it saved the block
	// but before it indexed the txs, or, endblocker panicked)
	eventBus, err := createAndStartEventBus(logger)
	if err != nil {
		return nil, err
	}

	csMetrics, p2pMetrics, memplMetrics, smMetrics, htMetrics := metricsProvider(genDoc.ChainID)

	// Transaction indexing
	txDB, txIndexerService, txIndexer, blockIndexerService, blockIndexer, indexHub, err := createAndStartIndexerService(config, dbProvider, eventBus, state.LastBlockHeight, stateDB, blockStore, smMetrics, logger)
	if err != nil {
		return nil, err
	}

	// Create the handshaker, which calls RequestInfo, sets the AppVersion on the state,
	// and replays any blocks as necessary to sync tendermint with the app.
	consensusLogger := logger.With("module", "consensus")
	if err := doHandshake(stateDB, state, blockStore, genDoc, eventBus, proxyApp, config.WithAppStat, consensusLogger); err != nil {
		return nil, err
	}

	// Reload the state. It will have the Version.Consensus.App set by the
	// Handshake, and may have other modifications as well (ie. depending on
	// what happened during block replay).
	state = sm.LoadState(stateDB)

	// If an address is provided, listen on the socket for a connection from an
	// external signing process.
	if config.PrivValidatorListenAddr != "" {
		// FIXME: we should start services inside OnStart
		privValidator, err = createAndStartPrivValidatorSocketClient(config.PrivValidatorListenAddr, logger)
		if err != nil {
			return nil, errors.Wrap(err, "error with private validator socket client")
		}
	}

	pubKey := privValidator.GetPubKey()
	if pubKey == nil {
		// TODO: GetPubKey should return errors - https://github.com/tendermint/tendermint/issues/3602
		return nil, errors.New("could not retrieve public key from private validator")
	}

	logNodeStartupInfo(state, privValidator, config, logger, consensusLogger)

	// Decide whether to fast-sync or not
	// We don't fast-sync when the only validator is us.
	fastSync := config.FastSync && !onlyValidatorIsUs(state, privValidator)

	// Make MempoolReactor
	mempoolReactor, mempool := createMempoolAndMempoolReactor(config, proxyApp, state, memplMetrics, logger)

	// Make Evidence Reactor
	evidenceReactor, evidencePool, err := createEvidenceReactor(config, dbProvider, stateDB, logger)
	if err != nil {
		return nil, err
	}

	// make block executor for consensus and blockchain reactors to execute blocks
	blockExec := sm.NewBlockExecutor(
		stateDB,
		logger.With("module", "state"),
		proxyApp.Consensus(),
		mempool,
		evidencePool,
		config.WithAppStat,
		sm.BlockExecutorWithMetrics(smMetrics),
	)

	// Make BlockchainReactor
	bcReactor := bc.NewBlockchainReactor(state.Copy(), blockExec, blockStore, fastSync && (config.StateSyncHeight < 0 || !config.StateSyncReactor), config.HotSyncReactor, config.HotSync)
	bcReactor.SetLogger(logger.With("module", "blockchain"))

	// Make ConsensusReactor
	consensusReactor, consensusState := createConsensusReactor(
		config, state, blockExec, blockStore, mempool, evidencePool,
		privValidator, csMetrics, fastSync, eventBus, consensusLogger,
	)

	nodeInfo, err := makeNodeInfo(config, nodeKey, txIndexer, genDoc, state)
	if err != nil {
		return nil, err
	}

	// Setup Transport.
	transport, peerFilters := createTransport(config, nodeInfo, nodeKey, proxyApp)

	// Setup Switch.
	p2pLogger := logger.With("module", "p2p")
	sw := createSwitch(
		config, transport, p2pMetrics, peerFilters, mempoolReactor, bcReactor,
		consensusReactor, evidenceReactor, nodeInfo, nodeKey, p2pLogger,
	)

	err = sw.AddPersistentPeers(splitAndTrimEmpty(config.P2P.PersistentPeers, ",", " "))
	if err != nil {
		return nil, errors.Wrap(err, "could not add peers from persistent_peers field")
	}

	addrBook, err := createAddrBookAndSetOnSwitch(config, sw, p2pLogger, nodeKey)
	if err != nil {
		return nil, errors.Wrap(err, "could not create addrbook")
	}

	// Optionally, start the pex reactor
	//
	// TODO:
	//
	// We need to set Seeds and PersistentPeers on the switch,
	// since it needs to be able to use these (and their DNS names)
	// even if the PEX is off. We can include the DNS name in the NetAddress,
	// but it would still be nice to have a clear list of the current "PersistentPeers"
	// somewhere that we can return with net_info.
	//
	// If PEX is on, it should handle dialing the seeds. Otherwise the switch does it.
	// Note we currently use the addrBook regardless at least for AddOurAddress
	var pexReactor *pex.PEXReactor
	if config.P2P.PexReactor {
		pexReactor = createPEXReactorAndAddToSwitch(addrBook, config, sw, logger)
	}
	if config.StateSyncReactor {
		createStateReactorAndAddToSwitch(txDB, proxyApp, blockStore, stateDB, config, sw, logger)
	}

	if config.HotSyncReactor {
		createHotSyncReactorAndAddToSwitch(privValidator, blockExec, blockStore, eventBus, state, config, fastSync, htMetrics, sw, logger)
	}

	if config.ProfListenAddress != "" {
		go func() {
			logger.Error("Profile server", "err", http.ListenAndServe(config.ProfListenAddress, nil))
		}()
	}

	node := &Node{
		config:        config,
		genesisDoc:    genDoc,
		privValidator: privValidator,

		transport: transport,
		sw:        sw,
		addrBook:  addrBook,
		nodeInfo:  nodeInfo,
		nodeKey:   nodeKey,

		stateDB:           stateDB,
		blockStore:        blockStore,
		bcReactor:         bcReactor,
		mempoolReactor:    mempoolReactor,
		mempool:           mempool,
		consensusState:    consensusState,
		consensusReactor:  consensusReactor,
		pexReactor:        pexReactor,
		evidencePool:      evidencePool,
		proxyApp:          proxyApp,
		txIndexer:         txIndexer,
		blockIndexer:      blockIndexer,
		indexerService:    txIndexerService,
		blockIndexService: blockIndexerService,
		indexHub:          indexHub,
		eventBus:          eventBus,
	}
	node.BaseService = *cmn.NewBaseService(logger, "Node", node)

	for _, option := range options {
		option(node)
	}

	return node, nil
}

// OnStart starts the Node. It implements cmn.Service.
func (n *Node) OnStart() error {
	now := tmtime.Now()
	genTime := n.genesisDoc.GenesisTime
	if genTime.After(now) {
		n.Logger.Info("Genesis time is in the future. Sleeping until then...", "genTime", genTime)
		time.Sleep(genTime.Sub(now))
	}

	// Add private IDs to addrbook to block those peers being added
	n.addrBook.AddPrivateIDs(splitAndTrimEmpty(n.config.P2P.PrivatePeerIDs, ",", " "))

	// Start the RPC server before the P2P server
	// so we can eg. receive txs for the first block
	if n.config.RPC.ListenAddress != "" {
		listeners, err := n.startRPC()
		if err != nil {
			return err
		}
		n.rpcListeners = listeners
	}

	if n.config.Instrumentation.Prometheus &&
		n.config.Instrumentation.PrometheusListenAddr != "" {
		n.prometheusSrv = n.startPrometheusServer(n.config.Instrumentation.PrometheusListenAddr)
	}

	// Start the transport.
	addr, err := p2p.NewNetAddressString(p2p.IDAddressString(n.nodeKey.ID(), n.config.P2P.ListenAddress))
	if err != nil {
		return err
	}
	if err := n.transport.Listen(*addr); err != nil {
		return err
	}

	n.isListening = true

	if n.config.Mempool.WalEnabled() {
		n.mempool.InitWAL() // no need to have the mempool wal during tests
	}

	// Start the switch (the P2P server).
	err = n.sw.Start()
	if err != nil {
		return err
	}

	// Always connect to persistent peers
	err = n.sw.DialPeersAsync(splitAndTrimEmpty(n.config.P2P.PersistentPeers, ",", " "))
	if err != nil {
		return errors.Wrap(err, "could not dial peers from persistent_peers field")
	}

	return nil
}

// OnStop stops the Node. It implements cmn.Service.
func (n *Node) OnStop() {
	n.BaseService.OnStop()

	n.Logger.Info("Stopping Node")

	// first stop the non-reactor services
	n.eventBus.Stop()
	n.indexerService.Stop()
	n.blockIndexService.Stop()
	n.indexHub.Stop()

	// now stop the reactors
	n.sw.Stop()

	// stop mempool WAL
	if n.config.Mempool.WalEnabled() {
		n.mempool.CloseWAL()
	}

	if err := n.transport.Close(); err != nil {
		n.Logger.Error("Error closing transport", "err", err)
	}

	n.isListening = false

	// finally stop the listeners / external services
	for _, l := range n.rpcListeners {
		n.Logger.Info("Closing rpc listener", "listener", l)
		if err := l.Close(); err != nil {
			n.Logger.Error("Error closing listener", "listener", l, "err", err)
		}
	}

	if pvsc, ok := n.privValidator.(cmn.Service); ok {
		pvsc.Stop()
	}

	if n.prometheusSrv != nil {
		if err := n.prometheusSrv.Shutdown(context.Background()); err != nil {
			// Error from closing listeners, or context timeout:
			n.Logger.Error("Prometheus HTTP server Shutdown", "err", err)
		}
	}
}

// ConfigureRPC sets all variables in rpccore so they will serve
// rpc calls from this node
func (n *Node) ConfigureRPC() {
	rpccore.SetStateDB(n.stateDB)
	rpccore.SetBlockStore(n.blockStore)
	rpccore.SetConsensusState(n.consensusState)
	rpccore.SetMempool(n.mempool)
	rpccore.SetEvidencePool(n.evidencePool)
	rpccore.SetP2PPeers(n.sw)
	rpccore.SetP2PTransport(n)
	pubKey := n.privValidator.GetPubKey()
	rpccore.SetPubKey(pubKey)
	rpccore.SetGenesisDoc(n.genesisDoc)
	rpccore.SetAddrBook(n.addrBook)
	rpccore.SetProxyAppQuery(n.proxyApp.Query())
	rpccore.SetTxIndexer(n.txIndexer)
	rpccore.SetBlockIndexer(n.blockIndexer)
	rpccore.SetIndexHub(n.indexHub)
	rpccore.SetConsensusReactor(n.consensusReactor)
	rpccore.SetEventBus(n.eventBus)
	rpccore.SetLogger(n.Logger.With("module", "rpc"))
	rpccore.SetConfig(*n.config.RPC)
}

func (n *Node) startRPC() ([]net.Listener, error) {
	n.ConfigureRPC()
	listenAddrs := splitAndTrimEmpty(n.config.RPC.ListenAddress, ",", " ")
	coreCodec := amino.NewCodec()
	ctypes.RegisterAmino(coreCodec)

	if n.config.RPC.Unsafe {
		rpccore.AddUnsafeRoutes()
	}

	// we may expose the rpc over both a unix and tcp socket
	listeners := make([]net.Listener, len(listenAddrs))
	var wsWorkerPool *gopool.Pool
	if n.config.RPC.WebsocketPoolMaxSize > 1 {
		wsWorkerPool = gopool.NewPool(n.config.RPC.WebsocketPoolMaxSize, n.config.RPC.WebsocketPoolQueueSize, n.config.RPC.WebsocketPoolSpawnSize)
		wsWorkerPool.SetLogger(n.Logger.With("module", "routine-pool"))
	}

	for i, listenAddr := range listenAddrs {
		mux := http.NewServeMux()
		rpcLogger := n.Logger.With("module", "rpc-server")
		wmLogger := rpcLogger.With("protocol", "websocket")
		wm := rpcserver.NewWebsocketManager(rpccore.Routes, coreCodec,
			rpcserver.OnDisconnect(func(remoteAddr string) {
				err := n.eventBus.UnsubscribeAll(context.Background(), remoteAddr)
				if err != nil && err != tmpubsub.ErrSubscriptionNotFound {
					wmLogger.Error("Failed to unsubscribe addr from events", "addr", remoteAddr, "err", err)
				}
			}), rpcserver.SetWorkerPool(wsWorkerPool))
		wm.SetLogger(wmLogger)
		mux.HandleFunc("/websocket", wm.WebsocketHandler)
		rpcserver.RegisterRPCFuncs(mux, rpccore.Routes, coreCodec, rpcLogger)

		config := rpcserver.DefaultConfig()
		config.MaxOpenConnections = n.config.RPC.MaxOpenConnections
		// If necessary adjust global WriteTimeout to ensure it's greater than
		// TimeoutBroadcastTxCommit.
		// See https://github.com/tendermint/tendermint/issues/3435
		if config.WriteTimeout <= n.config.RPC.TimeoutBroadcastTxCommit {
			config.WriteTimeout = n.config.RPC.TimeoutBroadcastTxCommit + 1*time.Second
		}

		listener, err := rpcserver.Listen(
			listenAddr,
			config,
		)
		if err != nil {
			return nil, err
		}

		var rootHandler http.Handler = mux
		if n.config.RPC.IsCorsEnabled() {
			corsMiddleware := cors.New(cors.Options{
				AllowedOrigins: n.config.RPC.CORSAllowedOrigins,
				AllowedMethods: n.config.RPC.CORSAllowedMethods,
				AllowedHeaders: n.config.RPC.CORSAllowedHeaders,
			})
			rootHandler = corsMiddleware.Handler(mux)
		}
		if n.config.RPC.IsTLSEnabled() {
			go rpcserver.StartHTTPAndTLSServer(
				listener,
				rootHandler,
				n.config.RPC.CertFile(),
				n.config.RPC.KeyFile(),
				rpcLogger,
				config,
			)
		} else {
			go rpcserver.StartHTTPServer(
				listener,
				rootHandler,
				rpcLogger,
				config,
			)
		}

		listeners[i] = listener
	}

	// we expose a simplified api over grpc for convenience to app devs
	grpcListenAddr := n.config.RPC.GRPCListenAddress
	if grpcListenAddr != "" {
		config := rpcserver.DefaultConfig()
		config.MaxOpenConnections = n.config.RPC.MaxOpenConnections
		listener, err := rpcserver.Listen(grpcListenAddr, config)
		if err != nil {
			return nil, err
		}
		go grpccore.StartGRPCServer(listener)
		listeners = append(listeners, listener)
	}

	return listeners, nil
}

// startPrometheusServer starts a Prometheus HTTP server, listening for metrics
// collectors on addr.
func (n *Node) startPrometheusServer(addr string) *http.Server {
	srv := &http.Server{
		Addr: addr,
		Handler: promhttp.InstrumentMetricHandler(
			prometheus.DefaultRegisterer, promhttp.HandlerFor(
				prometheus.DefaultGatherer,
				promhttp.HandlerOpts{MaxRequestsInFlight: n.config.Instrumentation.MaxOpenConnections},
			),
		),
	}
	go func() {
		if err := srv.ListenAndServe(); err != http.ErrServerClosed {
			// Error starting or closing listener:
			n.Logger.Error("Prometheus HTTP server ListenAndServe", "err", err)
		}
	}()
	return srv
}

// Switch returns the Node's Switch.
func (n *Node) Switch() *p2p.Switch {
	return n.sw
}

// BlockStore returns the Node's BlockStore.
func (n *Node) BlockStore() *bc.BlockStore {
	return n.blockStore
}

// ConsensusState returns the Node's ConsensusState.
func (n *Node) ConsensusState() *cs.ConsensusState {
	return n.consensusState
}

// ConsensusReactor returns the Node's ConsensusReactor.
func (n *Node) ConsensusReactor() *cs.ConsensusReactor {
	return n.consensusReactor
}

// MempoolReactor returns the Node's mempool reactor.
func (n *Node) MempoolReactor() *mempl.Reactor {
	return n.mempoolReactor
}

// Mempool returns the Node's mempool.
func (n *Node) Mempool() mempl.Mempool {
	return n.mempool
}

// PEXReactor returns the Node's PEXReactor. It returns nil if PEX is disabled.
func (n *Node) PEXReactor() *pex.PEXReactor {
	return n.pexReactor
}

// EvidencePool returns the Node's EvidencePool.
func (n *Node) EvidencePool() *evidence.EvidencePool {
	return n.evidencePool
}

// EventBus returns the Node's EventBus.
func (n *Node) EventBus() *types.EventBus {
	return n.eventBus
}

// PrivValidator returns the Node's PrivValidator.
// XXX: for convenience only!
func (n *Node) PrivValidator() types.PrivValidator {
	return n.privValidator
}

// GenesisDoc returns the Node's GenesisDoc.
func (n *Node) GenesisDoc() *types.GenesisDoc {
	return n.genesisDoc
}

// ProxyApp returns the Node's AppConns, representing its connections to the ABCI application.
func (n *Node) ProxyApp() proxy.AppConns {
	return n.proxyApp
}

// Config returns the Node's config.
func (n *Node) Config() *cfg.Config {
	return n.config
}

//------------------------------------------------------------------------------

func (n *Node) Listeners() []string {
	return []string{
		fmt.Sprintf("Listener(@%v)", n.config.P2P.ExternalAddress),
	}
}

func (n *Node) IsListening() bool {
	return n.isListening
}

// NodeInfo returns the Node's Info from the Switch.
func (n *Node) NodeInfo() p2p.NodeInfo {
	return n.nodeInfo
}

func makeNodeInfo(
	config *cfg.Config,
	nodeKey *p2p.NodeKey,
	txIndexer txindex.TxIndexer,
	genDoc *types.GenesisDoc,
	state sm.State,
) (p2p.NodeInfo, error) {
	txIndexerStatus := "on"
	if _, ok := txIndexer.(*null.TxIndex); ok {
		txIndexerStatus = "off"
	}
	nodeInfo := p2p.DefaultNodeInfo{
		ProtocolVersion: p2p.NewProtocolVersion(
			version.P2PProtocol, // global
			state.Version.Consensus.Block,
			state.Version.Consensus.App,
		),
		ID_:     nodeKey.ID(),
		Network: genDoc.ChainID,
		Version: version.TMCoreSemVer,
		Channels: []byte{
			snapshot.StateSyncChannel,
			bc.BlockchainChannel,
			cs.StateChannel, cs.DataChannel, cs.VoteChannel, cs.VoteSetBitsChannel,
			mempl.MempoolChannel,
			evidence.EvidenceChannel,
		},
		Moniker: config.Moniker,
		Other: p2p.DefaultNodeInfoOther{
			TxIndex:    txIndexerStatus,
			RPCAddress: config.RPC.ListenAddress,
		},
	}

	if config.P2P.PexReactor {
		nodeInfo.Channels = append(nodeInfo.Channels, pex.PexChannel)
	}

	if config.HotSyncReactor {
		nodeInfo.Channels = append(nodeInfo.Channels, hot.HotBlockchainChannel)
	}

	lAddr := config.P2P.ExternalAddress

	if lAddr == "" {
		lAddr = config.P2P.ListenAddress
	}

	nodeInfo.ListenAddr = lAddr

	err := nodeInfo.Validate()
	return nodeInfo, err
}

//------------------------------------------------------------------------------

var (
	genesisDocKey = []byte("genesisDoc")
)

// LoadStateFromDBOrGenesisDocProvider attempts to load the state from the
// database, or creates one using the given genesisDocProvider and persists the
// result to the database. On success this also returns the genesis doc loaded
// through the given provider.
func LoadStateFromDBOrGenesisDocProvider(stateDB dbm.DB, genesisDocProvider GenesisDocProvider) (sm.State, *types.GenesisDoc, error) {
	// Get genesis doc
	genDoc, err := loadGenesisDoc(stateDB)
	if err != nil {
		genDoc, err = genesisDocProvider()
		if err != nil {
			return sm.State{}, nil, err
		}
		// save genesis doc to prevent a certain class of user errors (e.g. when it
		// was changed, accidentally or not). Also good for audit trail.
		saveGenesisDoc(stateDB, genDoc)
	}
	state, err := sm.LoadStateFromDBOrGenesisDoc(stateDB, genDoc)
	if err != nil {
		return sm.State{}, nil, err
	}
	return state, genDoc, nil
}

// panics if failed to unmarshal bytes
func loadGenesisDoc(db dbm.DB) (*types.GenesisDoc, error) {
	b := db.Get(genesisDocKey)
	if len(b) == 0 {
		return nil, errors.New("Genesis doc not found")
	}
	var genDoc *types.GenesisDoc
	err := cdc.UnmarshalJSON(b, &genDoc)
	if err != nil {
		panic(fmt.Sprintf("Failed to load genesis doc due to unmarshaling error: %v (bytes: %X)", err, b))
	}
	return genDoc, nil
}

// panics if failed to marshal the given genesis document
func saveGenesisDoc(db dbm.DB, genDoc *types.GenesisDoc) {
	b, err := cdc.MarshalJSON(genDoc)
	if err != nil {
		panic(fmt.Sprintf("Failed to save genesis doc due to marshaling error: %v", err))
	}
	db.SetSync(genesisDocKey, b)
}

func createAndStartPrivValidatorSocketClient(
	listenAddr string,
	logger log.Logger,
) (types.PrivValidator, error) {
	var listener net.Listener

	protocol, address := cmn.ProtocolAndAddress(listenAddr)
	ln, err := net.Listen(protocol, address)
	if err != nil {
		return nil, err
	}
	switch protocol {
	case "unix":
		listener = privval.NewUnixListener(ln)
	case "tcp":
		// TODO: persist this key so external signer
		// can actually authenticate us
		listener = privval.NewTCPListener(ln, ed25519.GenPrivKey())
	default:
		return nil, fmt.Errorf(
			"wrong listen address: expected either 'tcp' or 'unix' protocols, got %s",
			protocol,
		)
	}

	pvsc := privval.NewSignerValidatorEndpoint(logger.With("module", "privval"), listener)
	if err := pvsc.Start(); err != nil {
		return nil, errors.Wrap(err, "failed to start private validator")
	}

	return pvsc, nil
}

// splitAndTrimEmpty slices s into all subslices separated by sep and returns a
// slice of the string s with all leading and trailing Unicode code points
// contained in cutset removed. If sep is empty, SplitAndTrim splits after each
// UTF-8 sequence. First part is equivalent to strings.SplitN with a count of
// -1.  also filter out empty strings, only return non-empty strings.
func splitAndTrimEmpty(s, sep, cutset string) []string {
	if s == "" {
		return []string{}
	}

	spl := strings.Split(s, sep)
	nonEmptyStrings := make([]string, 0, len(spl))
	for i := 0; i < len(spl); i++ {
		element := strings.Trim(spl[i], cutset)
		if element != "" {
			nonEmptyStrings = append(nonEmptyStrings, element)
		}
	}
	return nonEmptyStrings
}<|MERGE_RESOLUTION|>--- conflicted
+++ resolved
@@ -235,7 +235,8 @@
 	eventBus *types.EventBus, lastBlockHeight int64, stateDB dbm.DB, blockStore sm.BlockStore, metrics *sm.Metrics, logger log.Logger) (txDB dbm.DB, txIndexerService *txindex.IndexerService, txIndexer txindex.TxIndexer, blockIndexerService *blockindex.IndexerService, blockIndexer blockindex.BlockIndexer, indexHub *sm.IndexHub, err error) {
 	switch config.TxIndex.Indexer {
 	case "kv":
-		store, err := dbProvider(&DBContext{"tx_index", config})
+		var store dbm.DB
+		store, err = dbProvider(&DBContext{"tx_index", config})
 		txDB = store
 		if err != nil {
 			return
@@ -262,7 +263,8 @@
 	// Block indexing
 	switch config.BlockIndex.Indexer {
 	case "kv":
-		store, err := dbProvider(&DBContext{"block_index", config})
+		var store dbm.DB
+		store, err = dbProvider(&DBContext{"block_index", config})
 		if err != nil {
 			return
 		}
@@ -515,7 +517,6 @@
 	sw.SetAddrBook(addrBook)
 
 	return addrBook, nil
-<<<<<<< HEAD
 }
 
 func createHotSyncReactorAndAddToSwitch(privValidator types.PrivValidator, blockExec *sm.BlockExecutor, blockStore *bc.BlockStore, eventBus *types.EventBus, state sm.State, config *cfg.Config, fastSync bool, hotMetrics *hot.Metrics, sw *p2p.Switch, logger log.Logger) {
@@ -537,8 +538,6 @@
 	stateReactor := snapshot.NewStateReactor(stateDB, proxyApp.State(), config)
 	stateReactor.SetLogger(stateSyncLogger)
 	sw.AddReactor("STATE", stateReactor)
-=======
->>>>>>> dbf4062a
 }
 
 func createPEXReactorAndAddToSwitch(addrBook pex.AddrBook, config *cfg.Config,
