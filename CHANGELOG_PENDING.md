--- conflicted
+++ resolved
@@ -1,10 +1,4 @@
-<<<<<<< HEAD
 ## develop
-=======
-## v0.32.1
-
-**
->>>>>>> 7b6073fa
 
 Special thanks to external contributors on this release:
 
