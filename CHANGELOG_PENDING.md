--- conflicted
+++ resolved
@@ -1,36 +1,4 @@
-<<<<<<< HEAD
 ## develop
-
-Special thanks to external contributors on this release:
-
-Friendly reminder, we have a [bug bounty
-program](https://hackerone.com/tendermint).
-=======
-## v0.32.2
-
-\*\*
->>>>>>> dbf4062a
-
-Special thanks to external contributors on this release:
-
-<<<<<<< HEAD
-* CLI/RPC/Config
-=======
-Friendly reminder, we have a [bug bounty
-program](https://hackerone.com/tendermint).
->>>>>>> dbf4062a
-
-### BREAKING CHANGES:
-
-<<<<<<< HEAD
-* Go API
-=======
-- CLI/RPC/Config
->>>>>>> dbf4062a
-
-- Apps
-
-- Go API
 
 ### FEATURES:
 
