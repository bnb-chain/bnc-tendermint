package consensus

import (
	"context"
	"fmt"
	"sync"
	"testing"
	"time"

	"github.com/stretchr/testify/require"
	cmn "github.com/tendermint/tendermint/libs/common"
	"github.com/tendermint/tendermint/p2p"
	sm "github.com/tendermint/tendermint/state"
	"github.com/tendermint/tendermint/types"
)

//----------------------------------------------
// byzantine failures

// 4 validators. 1 is byzantine. The other three are partitioned into A (1 val) and B (2 vals).
// byzantine validator sends conflicting proposals into A and B,
// and prevotes/precommits on both of them.
// B sees a commit, A doesn't.
// Byzantine validator refuses to prevote.
// Heal partition and ensure A sees the commit
func TestByzantine(t *testing.T) {
	N := 4
	logger := consensusLogger().With("test", "byzantine")
	css, cleanup := randConsensusNet(N, "consensus_byzantine_test", newMockTickerFunc(false), newCounter)
	defer cleanup()

	// give the byzantine validator a normal ticker
	ticker := NewTimeoutTicker()
	ticker.SetLogger(css[0].Logger)
	css[0].SetTimeoutTicker(ticker)

	switches := make([]*p2p.Switch, N)
	p2pLogger := logger.With("module", "p2p")
	for i := 0; i < N; i++ {
		switches[i] = p2p.MakeSwitch(
			config.P2P,
			i,
			"foo", "1.0.0",
			func(i int, sw *p2p.Switch) *p2p.Switch {
				return sw
			})
		switches[i].SetLogger(p2pLogger.With("validator", i))
	}

	blocksSubs := make([]types.Subscription, N)
	reactors := make([]p2p.Reactor, N)
	for i := 0; i < N; i++ {
		// make first val byzantine
		if i == 0 {
			// NOTE: Now, test validators are MockPV, which by default doesn't
			// do any safety checks.
			css[i].privValidator.(*types.MockPV).DisableChecks()
			css[i].decideProposal = func(j int) func(int64, int) {
				return func(height int64, round int) {
					byzantineDecideProposalFunc(t, height, round, css[j], switches[j])
				}
			}(i)
			css[i].doPrevote = func(height int64, round int) {}
		}

		eventBus := css[i].eventBus
		eventBus.SetLogger(logger.With("module", "events", "validator", i))

		var err error
		blocksSubs[i], err = eventBus.Subscribe(context.Background(), testSubscriber, types.EventQueryNewBlock)
		require.NoError(t, err)

		conR := NewConsensusReactor(css[i], true) // so we don't start the consensus states
		conR.SetLogger(logger.With("validator", i))
		conR.SetEventBus(eventBus)

		var conRI p2p.Reactor = conR

		// make first val byzantine
		if i == 0 {
			conRI = NewByzantineReactor(conR)
		}

		reactors[i] = conRI
		sm.SaveState(css[i].blockExec.DB(), css[i].state) //for save height 1's validators info
	}

	defer func() {
		for _, r := range reactors {
			if rr, ok := r.(*ByzantineReactor); ok {
				rr.reactor.Switch.Stop()
			} else {
				r.(*ConsensusReactor).Switch.Stop()
			}
		}
	}()

	p2p.MakeConnectedSwitches(config.P2P, N, func(i int, s *p2p.Switch) *p2p.Switch {
		// ignore new switch s, we already made ours
		switches[i].AddReactor("CONSENSUS", reactors[i])
		return switches[i]
	}, func(sws []*p2p.Switch, i, j int) {
		// the network starts partitioned with globally active adversary
		if i != 0 {
			return
		}
		p2p.Connect2Switches(sws, i, j)
	})

	// start the non-byz state machines.
	// note these must be started before the byz
	for i := 1; i < N; i++ {
		cr := reactors[i].(*ConsensusReactor)
		cr.SwitchToConsensus(cr.conS.GetState(), 0)
	}

	// start the byzantine state machine
	byzR := reactors[0].(*ByzantineReactor)
	s := byzR.reactor.conS.GetState()
	byzR.reactor.SwitchToConsensus(s, 0)

	// byz proposer sends one block to peers[0]
	// and the other block to peers[1] and peers[2].
	// note peers and switches order don't match.
	peers := switches[0].Peers().List()

	// partition A
	ind0 := getSwitchIndex(switches, peers[0])

	// partition B
	ind1 := getSwitchIndex(switches, peers[1])
	ind2 := getSwitchIndex(switches, peers[2])
	p2p.Connect2Switches(switches, ind1, ind2)

	// wait for someone in the big partition (B) to make a block
	<-blocksSubs[ind2].Out()

	t.Log("A block has been committed. Healing partition")
	p2p.Connect2Switches(switches, ind0, ind1)
	p2p.Connect2Switches(switches, ind0, ind2)

	// wait till everyone makes the first new block
	// (one of them already has)
	wg := new(sync.WaitGroup)
	wg.Add(2)
	for i := 1; i < N-1; i++ {
		go func(j int) {
			<-blocksSubs[j].Out()
			wg.Done()
		}(i)
	}

	done := make(chan struct{})
	go func() {
		wg.Wait()
		close(done)
	}()

	tick := time.NewTicker(time.Second * 10)
	select {
	case <-done:
	case <-tick.C:
		for i, reactor := range reactors {
			t.Log(fmt.Sprintf("Consensus Reactor %v", i))
			t.Log(fmt.Sprintf("%v", reactor))
		}
		t.Fatalf("Timed out waiting for all validators to commit first block")
	}
}

//-------------------------------
// byzantine consensus functions

func byzantineDecideProposalFunc(t *testing.T, height int64, round int, cs *ConsensusState, sw *p2p.Switch) {
	// byzantine user should create two proposals and try to split the vote.
	// Avoid sending on internalMsgQueue and running consensus state.

	// Create a new proposal block from state/txs from the mempool.
	block1, blockParts1 := cs.createProposalBlock()
	polRound, propBlockID := cs.ValidRound, types.BlockID{block1.Hash(), blockParts1.Header()}
	proposal1 := types.NewProposal(height, round, polRound, propBlockID)
	if err := cs.privValidator.SignProposal(cs.state.ChainID, proposal1); err != nil {
		t.Error(err)
	}

	// Create a new proposal block from state/txs from the mempool.
	block2, blockParts2 := cs.createProposalBlock()
	polRound, propBlockID = cs.ValidRound, types.BlockID{block2.Hash(), blockParts2.Header()}
	proposal2 := types.NewProposal(height, round, polRound, propBlockID)
	if err := cs.privValidator.SignProposal(cs.state.ChainID, proposal2); err != nil {
		t.Error(err)
	}

	block1Hash := block1.Hash()
	block2Hash := block2.Hash()

	// broadcast conflicting proposals/block parts to peers
	peers := sw.Peers().List()
	t.Logf("Byzantine: broadcasting conflicting proposals to %d peers", len(peers))
	for i, peer := range peers {
		if i < len(peers)/2 {
			go sendProposalAndParts(height, round, cs, peer, proposal1, block1Hash, blockParts1)
		} else {
			go sendProposalAndParts(height, round, cs, peer, proposal2, block2Hash, blockParts2)
		}
	}
}

func sendProposalAndParts(height int64, round int, cs *ConsensusState, peer p2p.Peer, proposal *types.Proposal, blockHash []byte, parts *types.PartSet) {
	// proposal
	msg := &ProposalMessage{Proposal: proposal}
	peer.Send(DataChannel, cdc.MustMarshalBinaryBare(msg))

	// parts
	for i := 0; i < parts.Total(); i++ {
		part := parts.GetPart(i)
		msg := &BlockPartMessage{
			Height: height, // This tells peer that this part applies to us.
			Round:  round,  // This tells peer that this part applies to us.
			Part:   part,
		}
		peer.Send(DataChannel, cdc.MustMarshalBinaryBare(msg))
	}

	// votes
	cs.mtx.Lock()
	prevote, _ := cs.signVote(types.PrevoteType, blockHash, parts.Header())
	precommit, _ := cs.signVote(types.PrecommitType, blockHash, parts.Header())
	cs.mtx.Unlock()

	peer.Send(VoteChannel, cdc.MustMarshalBinaryBare(&VoteMessage{prevote}))
	peer.Send(VoteChannel, cdc.MustMarshalBinaryBare(&VoteMessage{precommit}))
}

//----------------------------------------
// byzantine consensus reactor

type ByzantineReactor struct {
	cmn.Service
	reactor *ConsensusReactor
}

func NewByzantineReactor(conR *ConsensusReactor) *ByzantineReactor {
	return &ByzantineReactor{
		Service: conR,
		reactor: conR,
	}
}

func (br *ByzantineReactor) SetSwitch(s *p2p.Switch)               { br.reactor.SetSwitch(s) }
func (br *ByzantineReactor) GetChannels() []*p2p.ChannelDescriptor { return br.reactor.GetChannels() }
func (br *ByzantineReactor) AddPeer(peer p2p.Peer) {
	if !br.reactor.IsRunning() {
		return
	}

	// Create peerState for peer
	peerState := NewPeerState(peer).SetLogger(br.reactor.Logger)
	peer.Set(types.PeerStateKey, peerState)

	// Send our state to peer.
	// If we're fast_syncing, broadcast a RoundStepMessage later upon SwitchToConsensus().
	if !br.reactor.fastSync {
		br.reactor.sendNewRoundStepMessage(peer)
	}
}
func (br *ByzantineReactor) RemovePeer(peer p2p.Peer, reason interface{}) {
	br.reactor.RemovePeer(peer, reason)
}
func (br *ByzantineReactor) Receive(chID byte, peer p2p.Peer, msgBytes []byte) {
	br.reactor.Receive(chID, peer, msgBytes)
}
<<<<<<< HEAD

func (br *ByzantineReactor) InitAddPeer(peer p2p.Peer) p2p.Peer { return peer }
=======
func (br *ByzantineReactor) InitPeer(peer p2p.Peer) p2p.Peer { return peer }
>>>>>>> 0dd6b92a
<|MERGE_RESOLUTION|>--- conflicted
+++ resolved
@@ -270,9 +270,5 @@
 func (br *ByzantineReactor) Receive(chID byte, peer p2p.Peer, msgBytes []byte) {
 	br.reactor.Receive(chID, peer, msgBytes)
 }
-<<<<<<< HEAD
-
-func (br *ByzantineReactor) InitAddPeer(peer p2p.Peer) p2p.Peer { return peer }
-=======
-func (br *ByzantineReactor) InitPeer(peer p2p.Peer) p2p.Peer { return peer }
->>>>>>> 0dd6b92a
+
+func (br *ByzantineReactor) InitPeer(peer p2p.Peer) p2p.Peer { return peer }