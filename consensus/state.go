package consensus

import (
	"bytes"
	"fmt"
	"reflect"
	"runtime/debug"
	"sync"
	"time"

	"github.com/pkg/errors"

	cmn "github.com/tendermint/tendermint/libs/common"
	"github.com/tendermint/tendermint/libs/fail"
	"github.com/tendermint/tendermint/libs/log"
	tmtime "github.com/tendermint/tendermint/types/time"

	cfg "github.com/tendermint/tendermint/config"
	cstypes "github.com/tendermint/tendermint/consensus/types"
	tmevents "github.com/tendermint/tendermint/libs/events"
	"github.com/tendermint/tendermint/p2p"
	sm "github.com/tendermint/tendermint/state"
	"github.com/tendermint/tendermint/types"
)

//-----------------------------------------------------------------------------
// Errors

var (
	ErrInvalidProposalSignature = errors.New("Error invalid proposal signature")
	ErrInvalidProposalPOLRound  = errors.New("Error invalid proposal POL round")
	ErrAddingVote               = errors.New("Error adding vote")
	ErrVoteHeightMismatch       = errors.New("Error vote height mismatch")
)

//-----------------------------------------------------------------------------

var (
	msgQueueSize = 1000
)

// msgs from the reactor which may update the state
type msgInfo struct {
	Msg    ConsensusMessage `json:"msg"`
	PeerID p2p.ID           `json:"peer_key"`
}

// internally generated messages which may update the state
type timeoutInfo struct {
	Duration time.Duration         `json:"duration"`
	Height   int64                 `json:"height"`
	Round    int                   `json:"round"`
	Step     cstypes.RoundStepType `json:"step"`
}

func (ti *timeoutInfo) String() string {
	return fmt.Sprintf("%v ; %d/%d %v", ti.Duration, ti.Height, ti.Round, ti.Step)
}

// interface to the mempool
type txNotifier interface {
	TxsAvailable() <-chan struct{}
}

// interface to the evidence pool
type evidencePool interface {
	AddEvidence(types.Evidence) error
}

// ConsensusState handles execution of the consensus algorithm.
// It processes votes and proposals, and upon reaching agreement,
// commits blocks to the chain and executes them against the application.
// The internal state machine receives input from peers, the internal validator, and from a timer.
type ConsensusState struct {
	cmn.BaseService

	// config details
	config        *cfg.ConsensusConfig
	privValidator types.PrivValidator // for signing votes

	// store blocks and commits
	blockStore sm.BlockStore

	// create and execute blocks
	blockExec *sm.BlockExecutor

	// notify us if txs are available
	txNotifier txNotifier

	// add evidence to the pool
	// when it's detected
	evpool evidencePool

	// internal state
	mtx sync.RWMutex
	cstypes.RoundState
	state sm.State // State until height-1.

	// state changes may be triggered by: msgs from peers,
	// msgs from ourself, or by timeouts
	peerMsgQueue     chan msgInfo
	internalMsgQueue chan msgInfo
	timeoutTicker    TimeoutTicker

	// information about about added votes and block parts are written on this channel
	// so statistics can be computed by reactor
	statsMsgQueue chan msgInfo

	// we use eventBus to trigger msg broadcasts in the reactor,
	// and to notify external subscribers, eg. through a websocket
	eventBus *types.EventBus

	// a Write-Ahead Log ensures we can recover from any kind of crash
	// and helps us avoid signing conflicting votes
	wal          WAL
	replayMode   bool // so we don't log signing errors during replay
	doWALCatchup bool // determines if we even try to do the catchup

	// for tests where we want to limit the number of transitions the state makes
	nSteps int

	// some functions can be overwritten for testing
	decideProposal func(height int64, round int)
	doPrevote      func(height int64, round int)
	setProposal    func(proposal *types.Proposal) error

	// closed when we finish shutting down
	done chan struct{}

	// synchronous pubsub between consensus state and reactor.
	// state only emits EventNewRoundStep and EventVote
	evsw tmevents.EventSwitch

	// for reporting metrics
	metrics *Metrics
}

// StateOption sets an optional parameter on the ConsensusState.
type StateOption func(*ConsensusState)

// NewConsensusState returns a new ConsensusState.
func NewConsensusState(
	config *cfg.ConsensusConfig,
	state sm.State,
	blockExec *sm.BlockExecutor,
	blockStore sm.BlockStore,
	txNotifier txNotifier,
	evpool evidencePool,
	options ...StateOption,
) *ConsensusState {
	cs := &ConsensusState{
		config:           config,
		blockExec:        blockExec,
		blockStore:       blockStore,
		txNotifier:       txNotifier,
		peerMsgQueue:     make(chan msgInfo, msgQueueSize),
		internalMsgQueue: make(chan msgInfo, msgQueueSize),
		timeoutTicker:    NewTimeoutTicker(),
		statsMsgQueue:    make(chan msgInfo, msgQueueSize),
		done:             make(chan struct{}),
		doWALCatchup:     true,
		wal:              nilWAL{},
		evpool:           evpool,
		evsw:             tmevents.NewEventSwitch(),
		metrics:          NopMetrics(),
	}
	// set function defaults (may be overwritten before calling Start)
	cs.decideProposal = cs.defaultDecideProposal
	cs.doPrevote = cs.defaultDoPrevote
	cs.setProposal = cs.defaultSetProposal

	cs.updateToState(state)

	// Don't call scheduleRound0 yet.
	// We do that upon Start().
	cs.reconstructLastCommit(state)
	cs.BaseService = *cmn.NewBaseService(nil, "ConsensusState", cs)
	for _, option := range options {
		option(cs)
	}
	return cs
}

//----------------------------------------
// Public interface

// SetLogger implements Service.
func (cs *ConsensusState) SetLogger(l log.Logger) {
	cs.BaseService.Logger = l
	cs.timeoutTicker.SetLogger(l)
}

// SetEventBus sets event bus.
func (cs *ConsensusState) SetEventBus(b *types.EventBus) {
	cs.eventBus = b
	cs.blockExec.SetEventBus(b)
}

// StateMetrics sets the metrics.
func StateMetrics(metrics *Metrics) StateOption {
	return func(cs *ConsensusState) { cs.metrics = metrics }
}

// String returns a string.
func (cs *ConsensusState) String() string {
	// better not to access shared variables
	return fmt.Sprintf("ConsensusState") //(H:%v R:%v S:%v", cs.Height, cs.Round, cs.Step)
}

// GetState returns a copy of the chain state.
func (cs *ConsensusState) GetState() sm.State {
	cs.mtx.RLock()
	defer cs.mtx.RUnlock()
	return cs.state.Copy()
}

// GetLastHeight returns the last height committed.
// If there were no blocks, returns 0.
func (cs *ConsensusState) GetLastHeight() int64 {
	cs.mtx.RLock()
	defer cs.mtx.RUnlock()
	return cs.RoundState.Height - 1
}

// GetRoundState returns a shallow copy of the internal consensus state.
func (cs *ConsensusState) GetRoundState() *cstypes.RoundState {
	cs.mtx.RLock()
	rs := cs.RoundState // copy
	cs.mtx.RUnlock()
	return &rs
}

// GetRoundStateJSON returns a json of RoundState, marshalled using go-amino.
func (cs *ConsensusState) GetRoundStateJSON() ([]byte, error) {
	cs.mtx.RLock()
	defer cs.mtx.RUnlock()
	return cdc.MarshalJSON(cs.RoundState)
}

// GetRoundStateSimpleJSON returns a json of RoundStateSimple, marshalled using go-amino.
func (cs *ConsensusState) GetRoundStateSimpleJSON() ([]byte, error) {
	cs.mtx.RLock()
	defer cs.mtx.RUnlock()
	return cdc.MarshalJSON(cs.RoundState.RoundStateSimple())
}

// GetValidators returns a copy of the current validators.
func (cs *ConsensusState) GetValidators() (int64, []*types.Validator) {
	cs.mtx.RLock()
	defer cs.mtx.RUnlock()
	return cs.state.LastBlockHeight, cs.state.Validators.Copy().Validators
}

// SetPrivValidator sets the private validator account for signing votes.
func (cs *ConsensusState) SetPrivValidator(priv types.PrivValidator) {
	cs.mtx.Lock()
	cs.privValidator = priv
	cs.mtx.Unlock()
}

// SetTimeoutTicker sets the local timer. It may be useful to overwrite for testing.
func (cs *ConsensusState) SetTimeoutTicker(timeoutTicker TimeoutTicker) {
	cs.mtx.Lock()
	cs.timeoutTicker = timeoutTicker
	cs.mtx.Unlock()
}

// LoadCommit loads the commit for a given height.
func (cs *ConsensusState) LoadCommit(height int64) *types.Commit {
	cs.mtx.RLock()
	defer cs.mtx.RUnlock()
	if height == cs.blockStore.Height() {
		return cs.blockStore.LoadSeenCommit(height)
	}
	return cs.blockStore.LoadBlockCommit(height)
}

// OnStart implements cmn.Service.
// It loads the latest state via the WAL, and starts the timeout and receive routines.
func (cs *ConsensusState) OnStart() error {
	if err := cs.evsw.Start(); err != nil {
		return err
	}

	// we may set the WAL in testing before calling Start,
	// so only OpenWAL if its still the nilWAL
	if _, ok := cs.wal.(nilWAL); ok {
		walFile := cs.config.WalFile()
		wal, err := cs.OpenWAL(walFile)
		if err != nil {
			cs.Logger.Error("Error loading ConsensusState wal", "err", err.Error())
			return err
		}
		cs.wal = wal
	}

	// we need the timeoutRoutine for replay so
	// we don't block on the tick chan.
	// NOTE: we will get a build up of garbage go routines
	// firing on the tockChan until the receiveRoutine is started
	// to deal with them (by that point, at most one will be valid)
	if err := cs.timeoutTicker.Start(); err != nil {
		return err
	}

	// we may have lost some votes if the process crashed
	// reload from consensus log to catchup
	if cs.doWALCatchup {
		if err := cs.catchupReplay(cs.Height); err != nil {
			// don't try to recover from data corruption error
			if IsDataCorruptionError(err) {
				cs.Logger.Error("Encountered corrupt WAL file", "err", err.Error())
				cs.Logger.Error("Please repair the WAL file before restarting")
				fmt.Println(`You can attempt to repair the WAL as follows:

----
WALFILE=~/.tendermint/data/cs.wal/wal
cp $WALFILE ${WALFILE}.bak # backup the file
go run scripts/wal2json/main.go $WALFILE > wal.json # this will panic, but can be ignored
rm $WALFILE # remove the corrupt file
go run scripts/json2wal/main.go wal.json $WALFILE # rebuild the file without corruption
----`)

				return err
			}

			cs.Logger.Error("Error on catchup replay. Proceeding to start ConsensusState anyway", "err", err.Error())
			// NOTE: if we ever do return an error here,
			// make sure to stop the timeoutTicker
		}
	}

	// now start the receiveRoutine
	go cs.receiveRoutine(0)

	// schedule the first round!
	// use GetRoundState so we don't race the receiveRoutine for access
	cs.scheduleRound0(cs.GetRoundState())

	return nil
}

// timeoutRoutine: receive requests for timeouts on tickChan and fire timeouts on tockChan
// receiveRoutine: serializes processing of proposoals, block parts, votes; coordinates state transitions
func (cs *ConsensusState) startRoutines(maxSteps int) {
	err := cs.timeoutTicker.Start()
	if err != nil {
		cs.Logger.Error("Error starting timeout ticker", "err", err)
		return
	}
	go cs.receiveRoutine(maxSteps)
}

// OnStop implements cmn.Service.
func (cs *ConsensusState) OnStop() {
	cs.evsw.Stop()
	cs.timeoutTicker.Stop()
	// WAL is stopped in receiveRoutine.
}

// Wait waits for the the main routine to return.
// NOTE: be sure to Stop() the event switch and drain
// any event channels or this may deadlock
func (cs *ConsensusState) Wait() {
	<-cs.done
}

// OpenWAL opens a file to log all consensus messages and timeouts for deterministic accountability
func (cs *ConsensusState) OpenWAL(walFile string) (WAL, error) {
	wal, err := NewWAL(walFile)
	if err != nil {
		cs.Logger.Error("Failed to open WAL for consensus state", "wal", walFile, "err", err)
		return nil, err
	}
	wal.SetLogger(cs.Logger.With("wal", walFile))
	if err := wal.Start(); err != nil {
		return nil, err
	}
	return wal, nil
}

//------------------------------------------------------------
// Public interface for passing messages into the consensus state, possibly causing a state transition.
// If peerID == "", the msg is considered internal.
// Messages are added to the appropriate queue (peer or internal).
// If the queue is full, the function may block.
// TODO: should these return anything or let callers just use events?

// AddVote inputs a vote.
func (cs *ConsensusState) AddVote(vote *types.Vote, peerID p2p.ID) (added bool, err error) {
	if peerID == "" {
		cs.internalMsgQueue <- msgInfo{&VoteMessage{vote}, ""}
	} else {
		cs.peerMsgQueue <- msgInfo{&VoteMessage{vote}, peerID}
	}

	// TODO: wait for event?!
	return false, nil
}

// SetProposal inputs a proposal.
func (cs *ConsensusState) SetProposal(proposal *types.Proposal, peerID p2p.ID) error {

	if peerID == "" {
		cs.internalMsgQueue <- msgInfo{&ProposalMessage{proposal}, ""}
	} else {
		cs.peerMsgQueue <- msgInfo{&ProposalMessage{proposal}, peerID}
	}

	// TODO: wait for event?!
	return nil
}

// AddProposalBlockPart inputs a part of the proposal block.
func (cs *ConsensusState) AddProposalBlockPart(height int64, round int, part *types.Part, peerID p2p.ID) error {

	if peerID == "" {
		cs.internalMsgQueue <- msgInfo{&BlockPartMessage{height, round, part}, ""}
	} else {
		cs.peerMsgQueue <- msgInfo{&BlockPartMessage{height, round, part}, peerID}
	}

	// TODO: wait for event?!
	return nil
}

// SetProposalAndBlock inputs the proposal and all block parts.
func (cs *ConsensusState) SetProposalAndBlock(proposal *types.Proposal, block *types.Block, parts *types.PartSet, peerID p2p.ID) error {
	if err := cs.SetProposal(proposal, peerID); err != nil {
		return err
	}
	for i := 0; i < parts.Total(); i++ {
		part := parts.GetPart(i)
		if err := cs.AddProposalBlockPart(proposal.Height, proposal.Round, part, peerID); err != nil {
			return err
		}
	}
	return nil
}

//------------------------------------------------------------
// internal functions for managing the state

func (cs *ConsensusState) updateHeight(height int64) {
	cs.metrics.Height.Set(float64(height))
	cs.Height = height
}

func (cs *ConsensusState) updateRoundStep(round int, step cstypes.RoundStepType) {
	cs.Round = round
	cs.Step = step
}

// enterNewRound(height, 0) at cs.StartTime.
func (cs *ConsensusState) scheduleRound0(rs *cstypes.RoundState) {
	//cs.Logger.Info("scheduleRound0", "now", tmtime.Now(), "startTime", cs.StartTime)
	sleepDuration := rs.StartTime.Sub(tmtime.Now())
	cs.scheduleTimeout(sleepDuration, rs.Height, 0, cstypes.RoundStepNewHeight)
}

// Attempt to schedule a timeout (by sending timeoutInfo on the tickChan)
func (cs *ConsensusState) scheduleTimeout(duration time.Duration, height int64, round int, step cstypes.RoundStepType) {
	cs.timeoutTicker.ScheduleTimeout(timeoutInfo{duration, height, round, step})
}

// send a msg into the receiveRoutine regarding our own proposal, block part, or vote
func (cs *ConsensusState) sendInternalMessage(mi msgInfo) {
	select {
	case cs.internalMsgQueue <- mi:
	default:
		// NOTE: using the go-routine means our votes can
		// be processed out of order.
		// TODO: use CList here for strict determinism and
		// attempt push to internalMsgQueue in receiveRoutine
		cs.Logger.Info("Internal msg queue is full. Using a go-routine")
		go func() { cs.internalMsgQueue <- mi }()
	}
}

// Reconstruct LastCommit from SeenCommit, which we saved along with the block,
// (which happens even before saving the state)
func (cs *ConsensusState) reconstructLastCommit(state sm.State) {
	if state.LastBlockHeight == 0 {
		return
	}
	seenCommit := cs.blockStore.LoadSeenCommit(state.LastBlockHeight)
	lastPrecommits := types.NewVoteSet(state.ChainID, state.LastBlockHeight, seenCommit.Round(), types.PrecommitType, state.LastValidators)
	for _, precommit := range seenCommit.Precommits {
		if precommit == nil {
			continue
		}
		added, err := lastPrecommits.AddVote(seenCommit.ToVote(precommit))
		if !added || err != nil {
			cmn.PanicCrisis(fmt.Sprintf("Failed to reconstruct LastCommit: %v", err))
		}
	}
	if !lastPrecommits.HasTwoThirdsMajority() {
		cmn.PanicSanity("Failed to reconstruct LastCommit: Does not have +2/3 maj")
	}
	cs.LastCommit = lastPrecommits
}

// Updates ConsensusState and increments height to match that of state.
// The round becomes 0 and cs.Step becomes cstypes.RoundStepNewHeight.
func (cs *ConsensusState) updateToState(state sm.State) {
	if cs.CommitRound > -1 && 0 < cs.Height && cs.Height != state.LastBlockHeight {
		cmn.PanicSanity(fmt.Sprintf("updateToState() expected state height of %v but found %v",
			cs.Height, state.LastBlockHeight))
	}
	if !cs.state.IsEmpty() && cs.state.LastBlockHeight+1 != cs.Height {
		// This might happen when someone else is mutating cs.state.
		// Someone forgot to pass in state.Copy() somewhere?!
		cmn.PanicSanity(fmt.Sprintf("Inconsistent cs.state.LastBlockHeight+1 %v vs cs.Height %v",
			cs.state.LastBlockHeight+1, cs.Height))
	}

	// If state isn't further out than cs.state, just ignore.
	// This happens when SwitchToConsensus() is called in the reactor.
	// We don't want to reset e.g. the Votes, but we still want to
	// signal the new round step, because other services (eg. txNotifier)
	// depend on having an up-to-date peer state!
	if !cs.state.IsEmpty() && (state.LastBlockHeight <= cs.state.LastBlockHeight) {
		cs.Logger.Info("Ignoring updateToState()", "newHeight", state.LastBlockHeight+1, "oldHeight", cs.state.LastBlockHeight+1)
		cs.newStep()
		return
	}

	// Reset fields based on state.
	validators := state.Validators
	lastPrecommits := (*types.VoteSet)(nil)
	if cs.CommitRound > -1 && cs.Votes != nil {
		if !cs.Votes.Precommits(cs.CommitRound).HasTwoThirdsMajority() {
			cmn.PanicSanity("updateToState(state) called but last Precommit round didn't have +2/3")
		}
		lastPrecommits = cs.Votes.Precommits(cs.CommitRound)
	}

	// Next desired block height
	height := state.LastBlockHeight + 1

	// RoundState fields
	cs.updateHeight(height)
	cs.updateRoundStep(0, cstypes.RoundStepNewHeight)
	if cs.CommitTime.IsZero() {
		// "Now" makes it easier to sync up dev nodes.
		// We add timeoutCommit to allow transactions
		// to be gathered for the first block.
		// And alternative solution that relies on clocks:
		//  cs.StartTime = state.LastBlockTime.Add(timeoutCommit)
		cs.StartTime = cs.config.Commit(tmtime.Now())
	} else {
		cs.StartTime = cs.config.Commit(cs.CommitTime)
	}

	cs.Validators = validators
	cs.Proposal = nil
	cs.ProposalBlock = nil
	cs.ProposalBlockParts = nil
	cs.LockedRound = -1
	cs.LockedBlock = nil
	cs.LockedBlockParts = nil
	cs.ValidRound = -1
	cs.ValidBlock = nil
	cs.ValidBlockParts = nil
	cs.Votes = cstypes.NewHeightVoteSet(state.ChainID, height, validators)
	cs.CommitRound = -1
	cs.LastCommit = lastPrecommits
	cs.LastValidators = state.LastValidators
	cs.TriggeredTimeoutPrecommit = false

	cs.state = state

	// Finally, broadcast RoundState
	cs.newStep()
}

func (cs *ConsensusState) newStep() {
	rs := cs.RoundStateEvent()
	cs.wal.Write(rs)
	cs.nSteps++
	// newStep is called by updateToState in NewConsensusState before the eventBus is set!
	if cs.eventBus != nil {
		cs.eventBus.PublishEventNewRoundStep(rs)
		cs.evsw.FireEvent(types.EventNewRoundStep, &cs.RoundState)
	}
}

//-----------------------------------------
// the main go routines

// receiveRoutine handles messages which may cause state transitions.
// it's argument (n) is the number of messages to process before exiting - use 0 to run forever
// It keeps the RoundState and is the only thing that updates it.
// Updates (state transitions) happen on timeouts, complete proposals, and 2/3 majorities.
// ConsensusState must be locked before any internal state is updated.
func (cs *ConsensusState) receiveRoutine(maxSteps int) {
	onExit := func(cs *ConsensusState) {
		// NOTE: the internalMsgQueue may have signed messages from our
		// priv_val that haven't hit the WAL, but its ok because
		// priv_val tracks LastSig

		// close wal now that we're done writing to it
		cs.wal.Stop()
		cs.wal.Wait()

		close(cs.done)
	}

	defer func() {
		if r := recover(); r != nil {
			cs.Logger.Error("CONSENSUS FAILURE!!!", "err", r, "stack", string(debug.Stack()))
			// stop gracefully
			//
			// NOTE: We most probably shouldn't be running any further when there is
			// some unexpected panic. Some unknown error happened, and so we don't
			// know if that will result in the validator signing an invalid thing. It
			// might be worthwhile to explore a mechanism for manual resuming via
			// some console or secure RPC system, but for now, halting the chain upon
			// unexpected consensus bugs sounds like the better option.
			onExit(cs)
		}
	}()

	for {
		if maxSteps > 0 {
			if cs.nSteps >= maxSteps {
				cs.Logger.Info("reached max steps. exiting receive routine")
				cs.nSteps = 0
				return
			}
		}
		rs := cs.RoundState
		var mi msgInfo

		select {
		case <-cs.txNotifier.TxsAvailable():
			cs.handleTxsAvailable()
		case mi = <-cs.peerMsgQueue:
			cs.wal.Write(mi)
			// handles proposals, block parts, votes
			// may generate internal events (votes, complete proposals, 2/3 majorities)
			cs.handleMsg(mi)
		case mi = <-cs.internalMsgQueue:
			cs.wal.WriteSync(mi) // NOTE: fsync

			if _, ok := mi.Msg.(*VoteMessage); ok {
				// we actually want to simulate failing during
				// the previous WriteSync, but this isn't easy to do.
				// Equivalent would be to fail here and manually remove
				// some bytes from the end of the wal.
				fail.Fail() // XXX
			}

			// handles proposals, block parts, votes
			cs.handleMsg(mi)
		case ti := <-cs.timeoutTicker.Chan(): // tockChan:
			cs.wal.Write(ti)
			// if the timeout is relevant to the rs
			// go to the next step
			cs.handleTimeout(ti, rs)
		case <-cs.Quit():
			onExit(cs)
			return
		}
	}
}

// state transitions on complete-proposal, 2/3-any, 2/3-one
func (cs *ConsensusState) handleMsg(mi msgInfo) {
	cs.mtx.Lock()
	defer cs.mtx.Unlock()

	var (
		added bool
		err   error
	)
	msg, peerID := mi.Msg, mi.PeerID
	switch msg := msg.(type) {
	case *ProposalMessage:
		// will not cause transition.
		// once proposal is set, we can receive block parts
		err = cs.setProposal(msg.Proposal)
	case *BlockPartMessage:
		// if the proposal is complete, we'll enterPrevote or tryFinalizeCommit
		added, err = cs.addProposalBlockPart(msg, peerID)
		if added {
			cs.statsMsgQueue <- mi
		}

		if err != nil && msg.Round != cs.Round {
			cs.Logger.Debug("Received block part from wrong round", "height", cs.Height, "csRound", cs.Round, "blockRound", msg.Round)
			err = nil
		}
	case *VoteMessage:
		// attempt to add the vote and dupeout the validator if its a duplicate signature
		// if the vote gives us a 2/3-any or 2/3-one, we transition
		added, err = cs.tryAddVote(msg.Vote, peerID)
		if added {
			cs.statsMsgQueue <- mi
		}

		if err == ErrAddingVote {
			// TODO: punish peer
			// We probably don't want to stop the peer here. The vote does not
			// necessarily comes from a malicious peer but can be just broadcasted by
			// a typical peer.
			// https://github.com/tendermint/tendermint/issues/1281
		}

		// NOTE: the vote is broadcast to peers by the reactor listening
		// for vote events

		// TODO: If rs.Height == vote.Height && rs.Round < vote.Round,
		// the peer is sending us CatchupCommit precommits.
		// We could make note of this and help filter in broadcastHasVoteMessage().
	default:
		cs.Logger.Error("Unknown msg type", "type", reflect.TypeOf(msg))
		return
	}

	if err != nil {
		// Causes TestReactorValidatorSetChanges to timeout
		// https://github.com/tendermint/tendermint/issues/3406
		// cs.Logger.Error("Error with msg", "height", cs.Height, "round", cs.Round,
		// 	"peer", peerID, "err", err, "msg", msg)
	}
}

func (cs *ConsensusState) handleTimeout(ti timeoutInfo, rs cstypes.RoundState) {
	cs.Logger.Debug("Received tock", "timeout", ti.Duration, "height", ti.Height, "round", ti.Round, "step", ti.Step)

	// timeouts must be for current height, round, step
	if ti.Height != rs.Height || ti.Round < rs.Round || (ti.Round == rs.Round && ti.Step < rs.Step) {
		cs.Logger.Debug("Ignoring tock because we're ahead", "height", rs.Height, "round", rs.Round, "step", rs.Step)
		return
	}

	// the timeout will now cause a state transition
	cs.mtx.Lock()
	defer cs.mtx.Unlock()

	switch ti.Step {
	case cstypes.RoundStepNewHeight:
		// NewRound event fired from enterNewRound.
		// XXX: should we fire timeout here (for timeout commit)?
		cs.enterNewRound(ti.Height, 0)
	case cstypes.RoundStepNewRound:
		cs.enterPropose(ti.Height, 0)
	case cstypes.RoundStepPropose:
		cs.eventBus.PublishEventTimeoutPropose(cs.RoundStateEvent())
		cs.enterPrevote(ti.Height, ti.Round)
	case cstypes.RoundStepPrevoteWait:
		cs.eventBus.PublishEventTimeoutWait(cs.RoundStateEvent())
		cs.enterPrecommit(ti.Height, ti.Round)
	case cstypes.RoundStepPrecommitWait:
		cs.eventBus.PublishEventTimeoutWait(cs.RoundStateEvent())
		cs.enterPrecommit(ti.Height, ti.Round)
		cs.enterNewRound(ti.Height, ti.Round+1)
	default:
		panic(fmt.Sprintf("Invalid timeout step: %v", ti.Step))
	}

}

func (cs *ConsensusState) handleTxsAvailable() {
	cs.mtx.Lock()
	defer cs.mtx.Unlock()
	// we only need to do this for round 0
	cs.enterNewRound(cs.Height, 0)
	cs.enterPropose(cs.Height, 0)
}

//-----------------------------------------------------------------------------
// State functions
// Used internally by handleTimeout and handleMsg to make state transitions

// Enter: `timeoutNewHeight` by startTime (commitTime+timeoutCommit),
// 	or, if SkipTimeout==true, after receiving all precommits from (height,round-1)
// Enter: `timeoutPrecommits` after any +2/3 precommits from (height,round-1)
// Enter: +2/3 precommits for nil at (height,round-1)
// Enter: +2/3 prevotes any or +2/3 precommits for block or any from (height, round)
// NOTE: cs.StartTime was already set for height.
func (cs *ConsensusState) enterNewRound(height int64, round int) {
	logger := cs.Logger.With("height", height, "round", round)

	if cs.Height != height || round < cs.Round || (cs.Round == round && cs.Step != cstypes.RoundStepNewHeight) {
		logger.Debug(fmt.Sprintf("enterNewRound(%v/%v): Invalid args. Current step: %v/%v/%v", height, round, cs.Height, cs.Round, cs.Step))
		return
	}

	if now := tmtime.Now(); cs.StartTime.After(now) {
		logger.Info("Need to set a buffer and log message here for sanity.", "startTime", cs.StartTime, "now", now)
	}

	logger.Info(fmt.Sprintf("enterNewRound(%v/%v). Current: %v/%v/%v", height, round, cs.Height, cs.Round, cs.Step))

	// Increment validators if necessary
	validators := cs.Validators
	if cs.Round < round {
		validators = validators.Copy()
		validators.IncrementProposerPriority(round - cs.Round)
	}

	// Setup new round
	// we don't fire newStep for this step,
	// but we fire an event, so update the round step first
	cs.updateRoundStep(round, cstypes.RoundStepNewRound)
	cs.Validators = validators
	if round == 0 {
		// We've already reset these upon new height,
		// and meanwhile we might have received a proposal
		// for round 0.
	} else {
		logger.Info("Resetting Proposal info")
		cs.Proposal = nil
		cs.ProposalBlock = nil
		cs.ProposalBlockParts = nil
	}
	cs.Votes.SetRound(round + 1) // also track next round (round+1) to allow round-skipping
	cs.TriggeredTimeoutPrecommit = false

	cs.eventBus.PublishEventNewRound(cs.NewRoundEvent())
	cs.metrics.Rounds.Set(float64(round))

	// Wait for txs to be available in the mempool
	// before we enterPropose in round 0. If the last block changed the app hash,
	// we may need an empty "proof" block, and enterPropose immediately.
	waitForTxs := cs.config.WaitForTxs() && round == 0 && !cs.needProofBlock(height)
	if waitForTxs {
		if cs.config.CreateEmptyBlocksInterval > 0 {
			cs.scheduleTimeout(cs.config.CreateEmptyBlocksInterval, height, round,
				cstypes.RoundStepNewRound)
		}
	} else {
		cs.enterPropose(height, round)
	}
}

// needProofBlock returns true on the first height (so the genesis app hash is signed right away)
// and where the last block (height-1) caused the app hash to change
func (cs *ConsensusState) needProofBlock(height int64) bool {
	if height == 1 {
		return true
	}

	lastBlockMeta := cs.blockStore.LoadBlockMeta(height - 1)
	return !bytes.Equal(cs.state.AppHash, lastBlockMeta.Header.AppHash)
}

// Enter (CreateEmptyBlocks): from enterNewRound(height,round)
// Enter (CreateEmptyBlocks, CreateEmptyBlocksInterval > 0 ): after enterNewRound(height,round), after timeout of CreateEmptyBlocksInterval
// Enter (!CreateEmptyBlocks) : after enterNewRound(height,round), once txs are in the mempool
func (cs *ConsensusState) enterPropose(height int64, round int) {
	logger := cs.Logger.With("height", height, "round", round)

	if cs.Height != height || round < cs.Round || (cs.Round == round && cstypes.RoundStepPropose <= cs.Step) {
		logger.Debug(fmt.Sprintf("enterPropose(%v/%v): Invalid args. Current step: %v/%v/%v", height, round, cs.Height, cs.Round, cs.Step))
		return
	}
	logger.Info(fmt.Sprintf("enterPropose(%v/%v). Current: %v/%v/%v", height, round, cs.Height, cs.Round, cs.Step))

	defer func() {
		// Done enterPropose:
		cs.updateRoundStep(round, cstypes.RoundStepPropose)
		cs.newStep()

		// If we have the whole proposal + POL, then goto Prevote now.
		// else, we'll enterPrevote when the rest of the proposal is received (in AddProposalBlockPart),
		// or else after timeoutPropose
		if cs.isProposalComplete() {
			cs.enterPrevote(height, cs.Round)
		}
	}()

	// If we don't get the proposal and all block parts quick enough, enterPrevote
	cs.scheduleTimeout(cs.config.Propose(round), height, round, cstypes.RoundStepPropose)

	// Nothing more to do if we're not a validator
	if cs.privValidator == nil {
		logger.Debug("This node is not a validator")
		return
	}

	// if not a validator, we're done
	address := cs.privValidator.GetAddress()
	if !cs.Validators.HasAddress(address) {
		logger.Debug("This node is not a validator", "addr", address, "vals", cs.Validators)
		return
	}
	logger.Debug("This node is a validator")

	if cs.isProposer(address) {
		logger.Info("enterPropose: Our turn to propose", "proposer", cs.Validators.GetProposer().Address, "privValidator", cs.privValidator)
		cs.decideProposal(height, round)
	} else {
		logger.Info("enterPropose: Not our turn to propose", "proposer", cs.Validators.GetProposer().Address, "privValidator", cs.privValidator)
	}
}

func (cs *ConsensusState) isProposer(address []byte) bool {
	return bytes.Equal(cs.Validators.GetProposer().Address, address)
}

func (cs *ConsensusState) defaultDecideProposal(height int64, round int) {
	var block *types.Block
	var blockParts *types.PartSet

	// Decide on block
	if cs.ValidBlock != nil {
		// If there is valid block, choose that.
		block, blockParts = cs.ValidBlock, cs.ValidBlockParts
	} else {
		// Create a new proposal block from state/txs from the mempool.
		block, blockParts = cs.createProposalBlock()
		if block == nil { // on error
			return
		}
	}

	// Flush the WAL. Otherwise, we may not recompute the same proposal to sign, and the privValidator will refuse to sign anything.
	cs.wal.FlushAndSync()

	// Make proposal
	propBlockId := types.BlockID{Hash: block.Hash(), PartsHeader: blockParts.Header()}
	proposal := types.NewProposal(height, round, cs.ValidRound, propBlockId)
	if err := cs.privValidator.SignProposal(cs.state.ChainID, proposal); err == nil {

		// send proposal and block parts on internal msg queue
		cs.sendInternalMessage(msgInfo{&ProposalMessage{proposal}, ""})
		for i := 0; i < blockParts.Total(); i++ {
			part := blockParts.GetPart(i)
			cs.sendInternalMessage(msgInfo{&BlockPartMessage{cs.Height, cs.Round, part}, ""})
		}
		cs.Logger.Info("Signed proposal", "height", height, "round", round, "proposal", proposal)
		cs.Logger.Debug(fmt.Sprintf("Signed proposal block: %v", block))
	} else {
		if !cs.replayMode {
			cs.Logger.Error("enterPropose: Error signing proposal", "height", height, "round", round, "err", err)
		}
	}
}

// Returns true if the proposal block is complete &&
// (if POLRound was proposed, we have +2/3 prevotes from there).
func (cs *ConsensusState) isProposalComplete() bool {
	if cs.Proposal == nil || cs.ProposalBlock == nil {
		return false
	}
	// we have the proposal. if there's a POLRound,
	// make sure we have the prevotes from it too
	if cs.Proposal.POLRound < 0 {
		return true
	}
	// if this is false the proposer is lying or we haven't received the POL yet
	return cs.Votes.Prevotes(cs.Proposal.POLRound).HasTwoThirdsMajority()

}

// Create the next block to propose and return it.
// We really only need to return the parts, but the block
// is returned for convenience so we can log the proposal block.
// Returns nil block upon error.
// NOTE: keep it side-effect free for clarity.
func (cs *ConsensusState) createProposalBlock() (block *types.Block, blockParts *types.PartSet) {
	var commit *types.Commit
	if cs.Height == 1 {
		// We're creating a proposal for the first block.
		// The commit is empty, but not nil.
		commit = types.NewCommit(types.BlockID{}, nil)
	} else if cs.LastCommit.HasTwoThirdsMajority() {
		// Make the commit from LastCommit
		commit = cs.LastCommit.MakeCommit()
	} else {
		// This shouldn't happen.
		cs.Logger.Error("enterPropose: Cannot propose anything: No commit for the previous block.")
		return
	}

	proposerAddr := cs.privValidator.GetAddress()
	return cs.blockExec.CreateProposalBlock(cs.Height, cs.state, commit, proposerAddr)
}

// Enter: `timeoutPropose` after entering Propose.
// Enter: proposal block and POL is ready.
// Prevote for LockedBlock if we're locked, or ProposalBlock if valid.
// Otherwise vote nil.
func (cs *ConsensusState) enterPrevote(height int64, round int) {
	if cs.Height != height || round < cs.Round || (cs.Round == round && cstypes.RoundStepPrevote <= cs.Step) {
		cs.Logger.Debug(fmt.Sprintf("enterPrevote(%v/%v): Invalid args. Current step: %v/%v/%v", height, round, cs.Height, cs.Round, cs.Step))
		return
	}

	defer func() {
		// Done enterPrevote:
		cs.updateRoundStep(round, cstypes.RoundStepPrevote)
		cs.newStep()
	}()

	cs.Logger.Info(fmt.Sprintf("enterPrevote(%v/%v). Current: %v/%v/%v", height, round, cs.Height, cs.Round, cs.Step))

	// Sign and broadcast vote as necessary
	cs.doPrevote(height, round)

	// Once `addVote` hits any +2/3 prevotes, we will go to PrevoteWait
	// (so we have more time to try and collect +2/3 prevotes for a single block)
}

func (cs *ConsensusState) defaultDoPrevote(height int64, round int) {
	logger := cs.Logger.With("height", height, "round", round)

	// If a block is locked, prevote that.
	if cs.LockedBlock != nil {
		logger.Info("enterPrevote: Block was locked")
		cs.signAddVote(types.PrevoteType, cs.LockedBlock.Hash(), cs.LockedBlockParts.Header())
		return
	}

	// If ProposalBlock is nil, prevote nil.
	if cs.ProposalBlock == nil {
		logger.Info("enterPrevote: ProposalBlock is nil")
		cs.signAddVote(types.PrevoteType, nil, types.PartSetHeader{})
		return
	}

	// Validate proposal block
	err := cs.blockExec.ValidateBlock(cs.state, cs.ProposalBlock)
	if err != nil {
		// ProposalBlock is invalid, prevote nil.
		logger.Error("enterPrevote: ProposalBlock is invalid", "err", err)
		cs.signAddVote(types.PrevoteType, nil, types.PartSetHeader{})
		return
	}

	// Prevote cs.ProposalBlock
	// NOTE: the proposal signature is validated when it is received,
	// and the proposal block parts are validated as they are received (against the merkle hash in the proposal)
	logger.Info("enterPrevote: ProposalBlock is valid")
	cs.signAddVote(types.PrevoteType, cs.ProposalBlock.Hash(), cs.ProposalBlockParts.Header())
}

// Enter: any +2/3 prevotes at next round.
func (cs *ConsensusState) enterPrevoteWait(height int64, round int) {
	logger := cs.Logger.With("height", height, "round", round)

	if cs.Height != height || round < cs.Round || (cs.Round == round && cstypes.RoundStepPrevoteWait <= cs.Step) {
		logger.Debug(fmt.Sprintf("enterPrevoteWait(%v/%v): Invalid args. Current step: %v/%v/%v", height, round, cs.Height, cs.Round, cs.Step))
		return
	}
	if !cs.Votes.Prevotes(round).HasTwoThirdsAny() {
		cmn.PanicSanity(fmt.Sprintf("enterPrevoteWait(%v/%v), but Prevotes does not have any +2/3 votes", height, round))
	}
	logger.Info(fmt.Sprintf("enterPrevoteWait(%v/%v). Current: %v/%v/%v", height, round, cs.Height, cs.Round, cs.Step))

	defer func() {
		// Done enterPrevoteWait:
		cs.updateRoundStep(round, cstypes.RoundStepPrevoteWait)
		cs.newStep()
	}()

	// Wait for some more prevotes; enterPrecommit
	cs.scheduleTimeout(cs.config.Prevote(round), height, round, cstypes.RoundStepPrevoteWait)
}

// Enter: `timeoutPrevote` after any +2/3 prevotes.
// Enter: `timeoutPrecommit` after any +2/3 precommits.
// Enter: +2/3 precomits for block or nil.
// Lock & precommit the ProposalBlock if we have enough prevotes for it (a POL in this round)
// else, unlock an existing lock and precommit nil if +2/3 of prevotes were nil,
// else, precommit nil otherwise.
func (cs *ConsensusState) enterPrecommit(height int64, round int) {
	logger := cs.Logger.With("height", height, "round", round)

	if cs.Height != height || round < cs.Round || (cs.Round == round && cstypes.RoundStepPrecommit <= cs.Step) {
		logger.Debug(fmt.Sprintf("enterPrecommit(%v/%v): Invalid args. Current step: %v/%v/%v", height, round, cs.Height, cs.Round, cs.Step))
		return
	}

	logger.Info(fmt.Sprintf("enterPrecommit(%v/%v). Current: %v/%v/%v", height, round, cs.Height, cs.Round, cs.Step))

	defer func() {
		// Done enterPrecommit:
		cs.updateRoundStep(round, cstypes.RoundStepPrecommit)
		cs.newStep()
	}()

	// check for a polka
	blockID, ok := cs.Votes.Prevotes(round).TwoThirdsMajority()

	// If we don't have a polka, we must precommit nil.
	if !ok {
		if cs.LockedBlock != nil {
			logger.Info("enterPrecommit: No +2/3 prevotes during enterPrecommit while we're locked. Precommitting nil")
		} else {
			logger.Info("enterPrecommit: No +2/3 prevotes during enterPrecommit. Precommitting nil.")
		}
		cs.signAddVote(types.PrecommitType, nil, types.PartSetHeader{})
		return
	}

	// At this point +2/3 prevoted for a particular block or nil.
	cs.eventBus.PublishEventPolka(cs.RoundStateEvent())

	// the latest POLRound should be this round.
	polRound, _ := cs.Votes.POLInfo()
	if polRound < round {
		cmn.PanicSanity(fmt.Sprintf("This POLRound should be %v but got %v", round, polRound))
	}

	// +2/3 prevoted nil. Unlock and precommit nil.
	if len(blockID.Hash) == 0 {
		if cs.LockedBlock == nil {
			logger.Info("enterPrecommit: +2/3 prevoted for nil.")
		} else {
			logger.Info("enterPrecommit: +2/3 prevoted for nil. Unlocking")
			cs.LockedRound = -1
			cs.LockedBlock = nil
			cs.LockedBlockParts = nil
			cs.eventBus.PublishEventUnlock(cs.RoundStateEvent())
		}
		cs.signAddVote(types.PrecommitType, nil, types.PartSetHeader{})
		return
	}

	// At this point, +2/3 prevoted for a particular block.

	// If we're already locked on that block, precommit it, and update the LockedRound
	if cs.LockedBlock.HashesTo(blockID.Hash) {
		logger.Info("enterPrecommit: +2/3 prevoted locked block. Relocking")
		cs.LockedRound = round
		cs.eventBus.PublishEventRelock(cs.RoundStateEvent())
		cs.signAddVote(types.PrecommitType, blockID.Hash, blockID.PartsHeader)
		return
	}

	// If +2/3 prevoted for proposal block, stage and precommit it
	if cs.ProposalBlock.HashesTo(blockID.Hash) {
		logger.Info("enterPrecommit: +2/3 prevoted proposal block. Locking", "hash", blockID.Hash)
		// Validate the block.
		if err := cs.blockExec.ValidateBlock(cs.state, cs.ProposalBlock); err != nil {
			cmn.PanicConsensus(fmt.Sprintf("enterPrecommit: +2/3 prevoted for an invalid block: %v", err))
		}
		cs.LockedRound = round
		cs.LockedBlock = cs.ProposalBlock
		cs.LockedBlockParts = cs.ProposalBlockParts
		cs.eventBus.PublishEventLock(cs.RoundStateEvent())
		cs.signAddVote(types.PrecommitType, blockID.Hash, blockID.PartsHeader)
		return
	}

	// There was a polka in this round for a block we don't have.
	// Fetch that block, unlock, and precommit nil.
	// The +2/3 prevotes for this round is the POL for our unlock.
	// TODO: In the future save the POL prevotes for justification.
	cs.LockedRound = -1
	cs.LockedBlock = nil
	cs.LockedBlockParts = nil
	if !cs.ProposalBlockParts.HasHeader(blockID.PartsHeader) {
		cs.ProposalBlock = nil
		cs.ProposalBlockParts = types.NewPartSetFromHeader(blockID.PartsHeader)
	}
	cs.eventBus.PublishEventUnlock(cs.RoundStateEvent())
	cs.signAddVote(types.PrecommitType, nil, types.PartSetHeader{})
}

// Enter: any +2/3 precommits for next round.
func (cs *ConsensusState) enterPrecommitWait(height int64, round int) {
	logger := cs.Logger.With("height", height, "round", round)

	if cs.Height != height || round < cs.Round || (cs.Round == round && cs.TriggeredTimeoutPrecommit) {
		logger.Debug(
			fmt.Sprintf(
				"enterPrecommitWait(%v/%v): Invalid args. "+
					"Current state is Height/Round: %v/%v/, TriggeredTimeoutPrecommit:%v",
				height, round, cs.Height, cs.Round, cs.TriggeredTimeoutPrecommit))
		return
	}
	if !cs.Votes.Precommits(round).HasTwoThirdsAny() {
		cmn.PanicSanity(fmt.Sprintf("enterPrecommitWait(%v/%v), but Precommits does not have any +2/3 votes", height, round))
	}
	logger.Info(fmt.Sprintf("enterPrecommitWait(%v/%v). Current: %v/%v/%v", height, round, cs.Height, cs.Round, cs.Step))

	defer func() {
		// Done enterPrecommitWait:
		cs.TriggeredTimeoutPrecommit = true
		cs.newStep()
	}()

	// Wait for some more precommits; enterNewRound
	cs.scheduleTimeout(cs.config.Precommit(round), height, round, cstypes.RoundStepPrecommitWait)

}

// Enter: +2/3 precommits for block
func (cs *ConsensusState) enterCommit(height int64, commitRound int) {
	logger := cs.Logger.With("height", height, "commitRound", commitRound)

	if cs.Height != height || cstypes.RoundStepCommit <= cs.Step {
		logger.Debug(fmt.Sprintf("enterCommit(%v/%v): Invalid args. Current step: %v/%v/%v", height, commitRound, cs.Height, cs.Round, cs.Step))
		return
	}
	logger.Info(fmt.Sprintf("enterCommit(%v/%v). Current: %v/%v/%v", height, commitRound, cs.Height, cs.Round, cs.Step))

	defer func() {
		// Done enterCommit:
		// keep cs.Round the same, commitRound points to the right Precommits set.
		cs.updateRoundStep(cs.Round, cstypes.RoundStepCommit)
		cs.CommitRound = commitRound
		cs.CommitTime = tmtime.Now()
		cs.newStep()

		// Maybe finalize immediately.
		cs.tryFinalizeCommit(height)
	}()

	blockID, ok := cs.Votes.Precommits(commitRound).TwoThirdsMajority()
	if !ok {
		cmn.PanicSanity("RunActionCommit() expects +2/3 precommits")
	}

	// The Locked* fields no longer matter.
	// Move them over to ProposalBlock if they match the commit hash,
	// otherwise they'll be cleared in updateToState.
	if cs.LockedBlock.HashesTo(blockID.Hash) {
		logger.Info("Commit is for locked block. Set ProposalBlock=LockedBlock", "blockHash", blockID.Hash)
		cs.ProposalBlock = cs.LockedBlock
		cs.ProposalBlockParts = cs.LockedBlockParts
	}

	// If we don't have the block being committed, set up to get it.
	if !cs.ProposalBlock.HashesTo(blockID.Hash) {
		if !cs.ProposalBlockParts.HasHeader(blockID.PartsHeader) {
			logger.Info("Commit is for a block we don't know about. Set ProposalBlock=nil", "proposal", cs.ProposalBlock.Hash(), "commit", blockID.Hash)
			// We're getting the wrong block.
			// Set up ProposalBlockParts and keep waiting.
			cs.ProposalBlock = nil
			cs.ProposalBlockParts = types.NewPartSetFromHeader(blockID.PartsHeader)
			cs.eventBus.PublishEventValidBlock(cs.RoundStateEvent())
			cs.evsw.FireEvent(types.EventValidBlock, &cs.RoundState)
		} else {
			// We just need to keep waiting.
		}
	}
}

// If we have the block AND +2/3 commits for it, finalize.
func (cs *ConsensusState) tryFinalizeCommit(height int64) {
	logger := cs.Logger.With("height", height)

	if cs.Height != height {
		cmn.PanicSanity(fmt.Sprintf("tryFinalizeCommit() cs.Height: %v vs height: %v", cs.Height, height))
	}

	blockID, ok := cs.Votes.Precommits(cs.CommitRound).TwoThirdsMajority()
	if !ok || len(blockID.Hash) == 0 {
		logger.Error("Attempt to finalize failed. There was no +2/3 majority, or +2/3 was for <nil>.")
		return
	}
	if !cs.ProposalBlock.HashesTo(blockID.Hash) {
		// TODO: this happens every time if we're not a validator (ugly logs)
		// TODO: ^^ wait, why does it matter that we're a validator?
		logger.Info("Attempt to finalize failed. We don't have the commit block.", "proposal-block", cs.ProposalBlock.Hash(), "commit-block", blockID.Hash)
		return
	}

	//	go
	cs.finalizeCommit(height)
}

// Increment height and goto cstypes.RoundStepNewHeight
func (cs *ConsensusState) finalizeCommit(height int64) {
	if cs.Height != height || cs.Step != cstypes.RoundStepCommit {
		cs.Logger.Debug(fmt.Sprintf("finalizeCommit(%v): Invalid args. Current step: %v/%v/%v", height, cs.Height, cs.Round, cs.Step))
		return
	}

	blockID, ok := cs.Votes.Precommits(cs.CommitRound).TwoThirdsMajority()
	block, blockParts := cs.ProposalBlock, cs.ProposalBlockParts

	if !ok {
		cmn.PanicSanity(fmt.Sprintf("Cannot finalizeCommit, commit does not have two thirds majority"))
	}
	if !blockParts.HasHeader(blockID.PartsHeader) {
		cmn.PanicSanity(fmt.Sprintf("Expected ProposalBlockParts header to be commit header"))
	}
	if !block.HashesTo(blockID.Hash) {
		cmn.PanicSanity(fmt.Sprintf("Cannot finalizeCommit, ProposalBlock does not hash to commit hash"))
	}
	if err := cs.blockExec.ValidateBlock(cs.state, block); err != nil {
		cmn.PanicConsensus(fmt.Sprintf("+2/3 committed an invalid block: %v", err))
	}

	cs.Logger.Info(fmt.Sprintf("Finalizing commit of block with %d txs", block.NumTxs),
		"height", block.Height, "hash", block.Hash(), "root", block.AppHash)
	cs.Logger.Info(fmt.Sprintf("%v", block))

	fail.Fail() // XXX

	// Save to blockStore.
	if cs.blockStore.Height() < block.Height {
		// NOTE: the seenCommit is local justification to commit this block,
		// but may differ from the LastCommit included in the next block
		precommits := cs.Votes.Precommits(cs.CommitRound)
		seenCommit := precommits.MakeCommit()
		cs.blockStore.SaveBlock(block, blockParts, seenCommit)
	} else {
		// Happens during replay if we already saved the block but didn't commit
		cs.Logger.Info("Calling finalizeCommit on already stored block", "height", block.Height)
	}

	fail.Fail() // XXX

	// Write EndHeightMessage{} for this height, implying that the blockstore
	// has saved the block.
	//
	// If we crash before writing this EndHeightMessage{}, we will recover by
	// running ApplyBlock during the ABCI handshake when we restart.  If we
	// didn't save the block to the blockstore before writing
	// EndHeightMessage{}, we'd have to change WAL replay -- currently it
	// complains about replaying for heights where an #ENDHEIGHT entry already
	// exists.
	//
	// Either way, the ConsensusState should not be resumed until we
	// successfully call ApplyBlock (ie. later here, or in Handshake after
	// restart).
	cs.wal.WriteSync(EndHeightMessage{height}) // NOTE: fsync

	fail.Fail() // XXX

	// Create a copy of the state for staging and an event cache for txs.
	stateCopy := cs.state.Copy()

	// Execute and commit the block, update and save the state, and update the mempool.
	// NOTE The block.AppHash wont reflect these txs until the next block.
	var err error
	stateCopy, err = cs.blockExec.ApplyBlock(stateCopy, types.BlockID{Hash: block.Hash(), PartsHeader: blockParts.Header()}, block)
	if err != nil {
		cs.Logger.Error("Error on ApplyBlock. Did the application crash? Please restart tendermint", "err", err)
		err := cmn.Kill()
		if err != nil {
			cs.Logger.Error("Failed to kill this process - please do so manually", "err", err)
		}
		return
	}

	fail.Fail() // XXX

	// must be called before we update state
	cs.recordMetrics(height, block)

	// NewHeightStep!
	cs.updateToState(stateCopy)

	fail.Fail() // XXX

	// cs.StartTime is already set.
	// Schedule Round0 to start soon.
	cs.scheduleRound0(&cs.RoundState)

	// By here,
	// * cs.Height has been increment to height+1
	// * cs.Step is now cstypes.RoundStepNewHeight
	// * cs.StartTime is set to when we will start round0.
}

func (cs *ConsensusState) recordMetrics(height int64, block *types.Block) {
	cs.metrics.Validators.Set(float64(cs.Validators.Size()))
	cs.metrics.ValidatorsPower.Set(float64(cs.Validators.TotalVotingPower()))
	missingValidators := 0
	missingValidatorsPower := int64(0)
	for i, val := range cs.Validators.Validators {
		var vote *types.CommitSig
		if i < len(block.LastCommit.Precommits) {
			vote = block.LastCommit.Precommits[i]
		}
		if vote == nil {
			missingValidators++
			missingValidatorsPower += val.VotingPower
		}
	}
	cs.metrics.MissingValidators.Set(float64(missingValidators))
	cs.metrics.MissingValidatorsPower.Set(float64(missingValidatorsPower))
	cs.metrics.ByzantineValidators.Set(float64(len(block.Evidence.Evidence)))
	byzantineValidatorsPower := int64(0)
	for _, ev := range block.Evidence.Evidence {
		if _, val := cs.Validators.GetByAddress(ev.Address()); val != nil {
			byzantineValidatorsPower += val.VotingPower
		}
	}
	cs.metrics.ByzantineValidatorsPower.Set(float64(byzantineValidatorsPower))

	if height > 1 {
		lastBlockMeta := cs.blockStore.LoadBlockMeta(height - 1)
		cs.metrics.BlockIntervalSeconds.Set(
			block.Time.Sub(lastBlockMeta.Header.Time).Seconds(),
		)
	}

	cs.metrics.NumTxs.Set(float64(block.NumTxs))
	cs.metrics.BlockSizeBytes.Set(float64(block.Size()))
	cs.metrics.TotalTxs.Set(float64(block.TotalTxs))
	cs.metrics.CommittedHeight.Set(float64(block.Height))

}

//-----------------------------------------------------------------------------

func (cs *ConsensusState) defaultSetProposal(proposal *types.Proposal) error {
	// Already have one
	// TODO: possibly catch double proposals
	if cs.Proposal != nil {
		return nil
	}

	// Does not apply
	if proposal.Height != cs.Height || proposal.Round != cs.Round {
		return nil
	}

	// Verify POLRound, which must be -1 or in range [0, proposal.Round).
	if proposal.POLRound < -1 ||
		(proposal.POLRound >= 0 && proposal.POLRound >= proposal.Round) {
		return ErrInvalidProposalPOLRound
	}

	// Verify signature
	if !cs.Validators.GetProposer().PubKey.VerifyBytes(proposal.SignBytes(cs.state.ChainID), proposal.Signature) {
		return ErrInvalidProposalSignature
	}

	cs.Proposal = proposal
	// We don't update cs.ProposalBlockParts if it is already set.
	// This happens if we're already in cstypes.RoundStepCommit or if there is a valid block in the current round.
	// TODO: We can check if Proposal is for a different block as this is a sign of misbehavior!
	if cs.ProposalBlockParts == nil {
		cs.ProposalBlockParts = types.NewPartSetFromHeader(proposal.BlockID.PartsHeader)
	}
	cs.Logger.Info("Received proposal", "proposal", proposal)
	return nil
}

// NOTE: block is not necessarily valid.
// Asynchronously triggers either enterPrevote (before we timeout of propose) or tryFinalizeCommit, once we have the full block.
func (cs *ConsensusState) addProposalBlockPart(msg *BlockPartMessage, peerID p2p.ID) (added bool, err error) {
	height, round, part := msg.Height, msg.Round, msg.Part

	// Blocks might be reused, so round mismatch is OK
	if cs.Height != height {
		cs.Logger.Debug("Received block part from wrong height", "height", height, "round", round)
		return false, nil
	}

	// We're not expecting a block part.
	if cs.ProposalBlockParts == nil {
		// NOTE: this can happen when we've gone to a higher round and
		// then receive parts from the previous round - not necessarily a bad peer.
		cs.Logger.Info("Received a block part when we're not expecting any",
			"height", height, "round", round, "index", part.Index, "peer", peerID)
		return false, nil
	}

	added, err = cs.ProposalBlockParts.AddPart(part)
	if err != nil {
		return added, err
	}
	if added && cs.ProposalBlockParts.IsComplete() {
		// Added and completed!
		_, err = cdc.UnmarshalBinaryLengthPrefixedReader(
			cs.ProposalBlockParts.GetReader(),
			&cs.ProposalBlock,
			int64(cs.state.ConsensusParams.Block.MaxBytes),
		)
		if err != nil {
			return added, err
		}
		// NOTE: it's possible to receive complete proposal blocks for future rounds without having the proposal
		cs.Logger.Info("Received complete proposal block", "height", cs.ProposalBlock.Height, "hash", cs.ProposalBlock.Hash())
		cs.eventBus.PublishEventCompleteProposal(cs.CompleteProposalEvent())

		// Update Valid* if we can.
		prevotes := cs.Votes.Prevotes(cs.Round)
		blockID, hasTwoThirds := prevotes.TwoThirdsMajority()
		if hasTwoThirds && !blockID.IsZero() && (cs.ValidRound < cs.Round) {
			if cs.ProposalBlock.HashesTo(blockID.Hash) {
				cs.Logger.Info("Updating valid block to new proposal block",
					"valid-round", cs.Round, "valid-block-hash", cs.ProposalBlock.Hash())
				cs.ValidRound = cs.Round
				cs.ValidBlock = cs.ProposalBlock
				cs.ValidBlockParts = cs.ProposalBlockParts
			}
			// TODO: In case there is +2/3 majority in Prevotes set for some
			// block and cs.ProposalBlock contains different block, either
			// proposer is faulty or voting power of faulty processes is more
			// than 1/3. We should trigger in the future accountability
			// procedure at this point.
		}

		if cs.Step <= cstypes.RoundStepPropose && cs.isProposalComplete() {
			// Move onto the next step
			cs.enterPrevote(height, cs.Round)
			if hasTwoThirds { // this is optimisation as this will be triggered when prevote is added
				cs.enterPrecommit(height, cs.Round)
			}
		} else if cs.Step == cstypes.RoundStepCommit {
			// If we're waiting on the proposal block...
			cs.tryFinalizeCommit(height)
		}
		return added, nil
	}
	return added, nil
}

// Attempt to add the vote. if its a duplicate signature, dupeout the validator
func (cs *ConsensusState) tryAddVote(vote *types.Vote, peerID p2p.ID) (bool, error) {
	added, err := cs.addVote(vote, peerID)
	if err != nil {
		// If the vote height is off, we'll just ignore it,
		// But if it's a conflicting sig, add it to the cs.evpool.
		// If it's otherwise invalid, punish peer.
		if err == ErrVoteHeightMismatch {
			return added, err
		} else if voteErr, ok := err.(*types.ErrVoteConflictingVotes); ok {
			addr := cs.privValidator.GetAddress()
			if bytes.Equal(vote.ValidatorAddress, addr) {
				cs.Logger.Error("Found conflicting vote from ourselves. Did you unsafe_reset a validator?", "height", vote.Height, "round", vote.Round, "type", vote.Type)
				return added, err
			}
			cs.evpool.AddEvidence(voteErr.DuplicateVoteEvidence)
			return added, err
		} else {
			// Probably an invalid signature / Bad peer.
			// Seems this can also err sometimes with "Unexpected step" - perhaps not from a bad peer ?
			cs.Logger.Error("Error attempting to add vote", "err", err)
			return added, ErrAddingVote
		}
	}
	return added, nil
}

//-----------------------------------------------------------------------------

func (cs *ConsensusState) addVote(vote *types.Vote, peerID p2p.ID) (added bool, err error) {
	cs.Logger.Debug("addVote", "voteHeight", vote.Height, "voteType", vote.Type, "valIndex", vote.ValidatorIndex, "csHeight", cs.Height)

	// A precommit for the previous height?
	// These come in while we wait timeoutCommit
	if vote.Height+1 == cs.Height {
		if !(cs.Step == cstypes.RoundStepNewHeight && vote.Type == types.PrecommitType) {
			// TODO: give the reason ..
			// fmt.Errorf("tryAddVote: Wrong height, not a LastCommit straggler commit.")
			return added, ErrVoteHeightMismatch
		}
		added, err = cs.LastCommit.AddVote(vote)
		if !added {
			return added, err
		}

		cs.Logger.Info(fmt.Sprintf("Added to lastPrecommits: %v", cs.LastCommit.StringShort()))
		cs.eventBus.PublishEventVote(types.EventDataVote{Vote: vote})
		cs.evsw.FireEvent(types.EventVote, vote)

		// if we can skip timeoutCommit and have all the votes now,
		if cs.config.SkipTimeoutCommit && cs.LastCommit.HasAll() {
			// go straight to new round (skip timeout commit)
			// cs.scheduleTimeout(time.Duration(0), cs.Height, 0, cstypes.RoundStepNewHeight)
			cs.enterNewRound(cs.Height, 0)
		}

		return
	}

	// Height mismatch is ignored.
	// Not necessarily a bad peer, but not favourable behaviour.
	if vote.Height != cs.Height {
		err = ErrVoteHeightMismatch
		cs.Logger.Info("Vote ignored and not added", "voteHeight", vote.Height, "csHeight", cs.Height, "peerID", peerID)
		return
	}

	height := cs.Height
	added, err = cs.Votes.AddVote(vote, peerID)
	if !added {
		// Either duplicate, or error upon cs.Votes.AddByIndex()
		return
	}

	cs.eventBus.PublishEventVote(types.EventDataVote{Vote: vote})
	cs.evsw.FireEvent(types.EventVote, vote)

	switch vote.Type {
	case types.PrevoteType:
		prevotes := cs.Votes.Prevotes(vote.Round)
		cs.Logger.Info("Added to prevote", "vote", vote, "prevotes", prevotes.StringShort())

		// If +2/3 prevotes for a block or nil for *any* round:
		if blockID, ok := prevotes.TwoThirdsMajority(); ok {

			// There was a polka!
			// If we're locked but this is a recent polka, unlock.
			// If it matches our ProposalBlock, update the ValidBlock

			// Unlock if `cs.LockedRound < vote.Round <= cs.Round`
			// NOTE: If vote.Round > cs.Round, we'll deal with it when we get to vote.Round
			if (cs.LockedBlock != nil) &&
				(cs.LockedRound < vote.Round) &&
				(vote.Round <= cs.Round) &&
				!cs.LockedBlock.HashesTo(blockID.Hash) {

				cs.Logger.Info("Unlocking because of POL.", "lockedRound", cs.LockedRound, "POLRound", vote.Round)
				cs.LockedRound = -1
				cs.LockedBlock = nil
				cs.LockedBlockParts = nil
				cs.eventBus.PublishEventUnlock(cs.RoundStateEvent())
			}

			// Update Valid* if we can.
			// NOTE: our proposal block may be nil or not what received a polka..
			if len(blockID.Hash) != 0 && (cs.ValidRound < vote.Round) && (vote.Round == cs.Round) {

				if cs.ProposalBlock.HashesTo(blockID.Hash) {
					cs.Logger.Info(
						"Updating ValidBlock because of POL.", "validRound", cs.ValidRound, "POLRound", vote.Round)
					cs.ValidRound = vote.Round
					cs.ValidBlock = cs.ProposalBlock
					cs.ValidBlockParts = cs.ProposalBlockParts
				} else {
					cs.Logger.Info(
						"Valid block we don't know about. Set ProposalBlock=nil",
						"proposal", cs.ProposalBlock.Hash(), "blockId", blockID.Hash)
					// We're getting the wrong block.
					cs.ProposalBlock = nil
				}
				if !cs.ProposalBlockParts.HasHeader(blockID.PartsHeader) {
					cs.ProposalBlockParts = types.NewPartSetFromHeader(blockID.PartsHeader)
				}
				cs.evsw.FireEvent(types.EventValidBlock, &cs.RoundState)
				cs.eventBus.PublishEventValidBlock(cs.RoundStateEvent())
			}
		}

		// If +2/3 prevotes for *anything* for future round:
		if cs.Round < vote.Round && prevotes.HasTwoThirdsAny() {
			// Round-skip if there is any 2/3+ of votes ahead of us
			cs.enterNewRound(height, vote.Round)
		} else if cs.Round == vote.Round && cstypes.RoundStepPrevote <= cs.Step { // current round
			blockID, ok := prevotes.TwoThirdsMajority()
			if ok && (cs.isProposalComplete() || len(blockID.Hash) == 0) {
				cs.enterPrecommit(height, vote.Round)
			} else if prevotes.HasTwoThirdsAny() {
				cs.enterPrevoteWait(height, vote.Round)
			}
		} else if cs.Proposal != nil && 0 <= cs.Proposal.POLRound && cs.Proposal.POLRound == vote.Round {
			// If the proposal is now complete, enter prevote of cs.Round.
			if cs.isProposalComplete() {
				cs.enterPrevote(height, cs.Round)
			}
		}

	case types.PrecommitType:
		precommits := cs.Votes.Precommits(vote.Round)
		cs.Logger.Info("Added to precommit", "vote", vote, "precommits", precommits.StringShort())

		blockID, ok := precommits.TwoThirdsMajority()
		if ok {
			// Executed as TwoThirdsMajority could be from a higher round
			cs.enterNewRound(height, vote.Round)
			cs.enterPrecommit(height, vote.Round)
			if len(blockID.Hash) != 0 {
				cs.enterCommit(height, vote.Round)
				if cs.config.SkipTimeoutCommit && precommits.HasAll() {
					cs.enterNewRound(cs.Height, 0)
				}
			} else {
				cs.enterPrecommitWait(height, vote.Round)
			}
		} else if cs.Round <= vote.Round && precommits.HasTwoThirdsAny() {
			cs.enterNewRound(height, vote.Round)
			cs.enterPrecommitWait(height, vote.Round)
		}

	default:
		panic(fmt.Sprintf("Unexpected vote type %X", vote.Type)) // go-wire should prevent this.
	}

	return
}

func (cs *ConsensusState) signVote(type_ types.SignedMsgType, hash []byte, header types.PartSetHeader) (*types.Vote, error) {
<<<<<<< HEAD
	addr := cs.privValidator.GetAddress()
=======
	// Flush the WAL. Otherwise, we may not recompute the same vote to sign, and the privValidator will refuse to sign anything.
	cs.wal.FlushAndSync()

	addr := cs.privValidator.GetPubKey().Address()
>>>>>>> d2eab536
	valIndex, _ := cs.Validators.GetByAddress(addr)

	vote := &types.Vote{
		ValidatorAddress: addr,
		ValidatorIndex:   valIndex,
		Height:           cs.Height,
		Round:            cs.Round,
		Timestamp:        cs.voteTime(),
		Type:             type_,
		BlockID:          types.BlockID{Hash: hash, PartsHeader: header},
	}
	err := cs.privValidator.SignVote(cs.state.ChainID, vote)
	return vote, err
}

func (cs *ConsensusState) voteTime() time.Time {
	now := tmtime.Now()
	minVoteTime := now
	// TODO: We should remove next line in case we don't vote for v in case cs.ProposalBlock == nil,
	// even if cs.LockedBlock != nil. See https://github.com/tendermint/spec.
	timeIotaMs := time.Duration(cs.state.ConsensusParams.Block.TimeIotaMs) * time.Millisecond
	if cs.LockedBlock != nil {
		// See the BFT time spec https://tendermint.com/docs/spec/consensus/bft-time.html
		minVoteTime = cs.LockedBlock.Time.Add(timeIotaMs)
	} else if cs.ProposalBlock != nil {
		minVoteTime = cs.ProposalBlock.Time.Add(timeIotaMs)
	}

	if now.After(minVoteTime) {
		return now
	}
	return minVoteTime
}

// sign the vote and publish on internalMsgQueue
func (cs *ConsensusState) signAddVote(type_ types.SignedMsgType, hash []byte, header types.PartSetHeader) *types.Vote {
	// if we don't have a key or we're not in the validator set, do nothing
	if cs.privValidator == nil || !cs.Validators.HasAddress(cs.privValidator.GetAddress()) {
		return nil
	}
	vote, err := cs.signVote(type_, hash, header)
	if err == nil {
		cs.sendInternalMessage(msgInfo{&VoteMessage{vote}, ""})
		cs.Logger.Info("Signed and pushed vote", "height", cs.Height, "round", cs.Round, "vote", vote, "err", err)
		return vote
	}
	//if !cs.replayMode {
	cs.Logger.Error("Error signing vote", "height", cs.Height, "round", cs.Round, "vote", vote, "err", err)
	//}
	return nil
}

//---------------------------------------------------------

func CompareHRS(h1 int64, r1 int, s1 cstypes.RoundStepType, h2 int64, r2 int, s2 cstypes.RoundStepType) int {
	if h1 < h2 {
		return -1
	} else if h1 > h2 {
		return 1
	}
	if r1 < r2 {
		return -1
	} else if r1 > r2 {
		return 1
	}
	if s1 < s2 {
		return -1
	} else if s1 > s2 {
		return 1
	}
	return 0
}<|MERGE_RESOLUTION|>--- conflicted
+++ resolved
@@ -1685,14 +1685,10 @@
 }
 
 func (cs *ConsensusState) signVote(type_ types.SignedMsgType, hash []byte, header types.PartSetHeader) (*types.Vote, error) {
-<<<<<<< HEAD
-	addr := cs.privValidator.GetAddress()
-=======
 	// Flush the WAL. Otherwise, we may not recompute the same vote to sign, and the privValidator will refuse to sign anything.
 	cs.wal.FlushAndSync()
 
-	addr := cs.privValidator.GetPubKey().Address()
->>>>>>> d2eab536
+	addr := cs.privValidator.GetAddress()
 	valIndex, _ := cs.Validators.GetByAddress(addr)
 
 	vote := &types.Vote{
