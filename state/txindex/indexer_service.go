package txindex

import (
	"context"

	cmn "github.com/tendermint/tendermint/libs/common"

	"github.com/tendermint/tendermint/types"
)

const (
	subscriber = "TxIndexerService"
)

// IndexerService connects event bus and transaction indexer together in order
// to index transactions coming from event bus.
type IndexerService struct {
	cmn.BaseService

	idr      TxIndexer
	eventBus *types.EventBus
}

// NewIndexerService returns a new service instance.
func NewIndexerService(idr TxIndexer, eventBus *types.EventBus) *IndexerService {
	is := &IndexerService{idr: idr, eventBus: eventBus}
	is.BaseService = *cmn.NewBaseService(nil, "TxIndexerService", is)
	return is
}

// OnStart implements cmn.Service by subscribing for all transactions
// and indexing them by tags.
func (is *IndexerService) OnStart() error {
	// Use SubscribeUnbuffered here to ensure both subscriptions does not get
	// cancelled due to not pulling messages fast enough. Cause this might
	// sometimes happen when there are no other subscribers.

	blockHeadersSub, err := is.eventBus.SubscribeUnbuffered(context.Background(), subscriber, types.EventQueryNewBlockHeader)
	if err != nil {
		return err
	}

	txsSub, err := is.eventBus.SubscribeUnbuffered(context.Background(), subscriber, types.EventQueryTx)
	if err != nil {
		return err
	}

	go func() {
		for {
			msg := <-blockHeadersSub.Out()
			header := msg.Data().(types.EventDataNewBlockHeader).Header
			batch := NewBatch(header.NumTxs)
			for i := int64(0); i < header.NumTxs; i++ {
				msg2 := <-txsSub.Out()
				txResult := msg2.Data().(types.EventDataTx).TxResult
				if err = batch.Add(&txResult); err != nil {
					is.Logger.Error("Can't add tx to batch",
						"height", header.Height,
						"index", txResult.Index,
						"err", err)
				}
			}
<<<<<<< HEAD
			is.idr.AddBatch(batch)
			is.Logger.Info("Indexed transactions for block", "height", header.Height)
=======
			if err = is.idr.AddBatch(batch); err != nil {
				is.Logger.Error("Failed to index block", "height", header.Height, "err", err)
			} else {
				is.Logger.Info("Indexed block", "height", header.Height)
			}
>>>>>>> d2eab536
		}
	}()
	return nil
}

// OnStop implements cmn.Service by unsubscribing from all transactions.
func (is *IndexerService) OnStop() {
	if is.eventBus.IsRunning() {
		_ = is.eventBus.UnsubscribeAll(context.Background(), subscriber)
	}
}<|MERGE_RESOLUTION|>--- conflicted
+++ resolved
@@ -60,16 +60,11 @@
 						"err", err)
 				}
 			}
-<<<<<<< HEAD
-			is.idr.AddBatch(batch)
-			is.Logger.Info("Indexed transactions for block", "height", header.Height)
-=======
 			if err = is.idr.AddBatch(batch); err != nil {
-				is.Logger.Error("Failed to index block", "height", header.Height, "err", err)
+				is.Logger.Error("Failed to index txs for block", "height", header.Height, "err", err)
 			} else {
-				is.Logger.Info("Indexed block", "height", header.Height)
+				is.Logger.Info("Indexed txs for block", "height", header.Height)
 			}
->>>>>>> d2eab536
 		}
 	}()
 	return nil
