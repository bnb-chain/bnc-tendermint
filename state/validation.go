package state

import (
	"bytes"
	"errors"
	"fmt"

	"github.com/tendermint/tendermint/crypto"
	dbm "github.com/tendermint/tendermint/libs/db"
	"github.com/tendermint/tendermint/types"
)

//-----------------------------------------------------
// Validate block

<<<<<<< HEAD
func validateBlock(stateDB dbm.DB, state State, block *types.Block, withAppStat bool) error {
=======
func validateBlock(evidencePool EvidencePool, stateDB dbm.DB, state State, block *types.Block) error {
>>>>>>> e0f89364
	// Validate internal consistency.
	if err := block.ValidateBasic(); err != nil {
		return err
	}

	// Validate basic info.
	if block.Version != state.Version.Consensus {
		return fmt.Errorf("Wrong Block.Header.Version. Expected %v, got %v",
			state.Version.Consensus,
			block.Version,
		)
	}
	if block.ChainID != state.ChainID {
		return fmt.Errorf("Wrong Block.Header.ChainID. Expected %v, got %v",
			state.ChainID,
			block.ChainID,
		)
	}
	if block.Height != state.LastBlockHeight+1 {
		return fmt.Errorf("Wrong Block.Header.Height. Expected %v, got %v",
			state.LastBlockHeight+1,
			block.Height,
		)
	}

	// Validate prev block info.
	if !block.LastBlockID.Equals(state.LastBlockID) {
		return fmt.Errorf("Wrong Block.Header.LastBlockID.  Expected %v, got %v",
			state.LastBlockID,
			block.LastBlockID,
		)
	}

	newTxs := int64(len(block.Data.Txs))
	if block.TotalTxs != state.LastBlockTotalTx+newTxs {
		return fmt.Errorf("Wrong Block.Header.TotalTxs. Expected %v, got %v",
			state.LastBlockTotalTx+newTxs,
			block.TotalTxs,
		)
	}

	// Validate app info
	if withAppStat && !bytes.Equal(block.AppHash, state.AppHash) {
		return fmt.Errorf(
			"Wrong Block.Header.AppHash.  Expected %X, got %v",
			state.AppHash,
			block.AppHash,
		)
	}
	if !bytes.Equal(block.ConsensusHash, state.ConsensusParams.Hash()) {
		return fmt.Errorf("Wrong Block.Header.ConsensusHash.  Expected %X, got %v",
			state.ConsensusParams.Hash(),
			block.ConsensusHash,
		)
	}
	if withAppStat && !bytes.Equal(block.LastResultsHash, state.LastResultsHash) {
		return fmt.Errorf(
			"Wrong Block.Header.LastResultsHash.  Expected %X, got %v",
			state.LastResultsHash,
			block.LastResultsHash,
		)
	}
	if withAppStat && !bytes.Equal(block.ValidatorsHash, state.Validators.Hash()) {
		return fmt.Errorf("Wrong Block.Header.ValidatorsHash.  Expected %X, got %v",
			state.Validators.Hash(),
			block.ValidatorsHash,
		)
	}
	if withAppStat && !bytes.Equal(block.NextValidatorsHash, state.NextValidators.Hash()) {
		return fmt.Errorf("Wrong Block.Header.NextValidatorsHash.  Expected %X, got %v",
			state.NextValidators.Hash(),
			block.NextValidatorsHash,
		)
	}

	// Validate block LastCommit.
	if block.Height == 1 {
		if len(block.LastCommit.Precommits) != 0 {
			return errors.New("Block at height 1 can't have LastCommit precommits")
		}
	} else {
		if len(block.LastCommit.Precommits) != state.LastValidators.Size() {
			return fmt.Errorf("Invalid block commit size. Expected %v, got %v",
				state.LastValidators.Size(),
				len(block.LastCommit.Precommits),
			)
		}
		err := state.LastValidators.VerifyCommit(
			state.ChainID, state.LastBlockID, block.Height-1, block.LastCommit)
		if err != nil {
			return err
		}
	}

	// Validate block Time
	if block.Height > 1 {
		if !block.Time.After(state.LastBlockTime) {
			return fmt.Errorf("Block time %v not greater than last block time %v",
				block.Time,
				state.LastBlockTime,
			)
		}

		medianTime := MedianTime(block.LastCommit, state.LastValidators)
		if !block.Time.Equal(medianTime) {
			return fmt.Errorf("Invalid block time. Expected %v, got %v",
				medianTime,
				block.Time,
			)
		}
	} else if block.Height == 1 {
		genesisTime := state.LastBlockTime
		if !block.Time.Equal(genesisTime) {
			return fmt.Errorf("Block time %v is not equal to genesis time %v",
				block.Time,
				genesisTime,
			)
		}
	}

	// Limit the amount of evidence
	maxNumEvidence, _ := types.MaxEvidencePerBlock(state.ConsensusParams.BlockSize.MaxBytes)
	numEvidence := int64(len(block.Evidence.Evidence))
	if numEvidence > maxNumEvidence {
		return types.NewErrEvidenceOverflow(maxNumEvidence, numEvidence)

	}

	// Validate all evidence.
	for _, ev := range block.Evidence.Evidence {
		if err := VerifyEvidence(stateDB, state, ev); err != nil {
			return types.NewErrEvidenceInvalid(ev, err)
		}
		if evidencePool != nil && evidencePool.IsCommitted(ev) {
			return types.NewErrEvidenceInvalid(ev, errors.New("evidence was already committed"))
		}
	}

	// NOTE: We can't actually verify it's the right proposer because we dont
	// know what round the block was first proposed. So just check that it's
	// a legit address and a known validator.
	if len(block.ProposerAddress) != crypto.AddressSize ||
		!state.Validators.HasAddress(block.ProposerAddress) {
		return fmt.Errorf("Block.Header.ProposerAddress, %X, is not a validator",
			block.ProposerAddress,
		)
	}

	return nil
}

// VerifyEvidence verifies the evidence fully by checking:
// - it is sufficiently recent (MaxAge)
// - it is from a key who was a validator at the given height
// - it is internally consistent
// - it was properly signed by the alleged equivocator
func VerifyEvidence(stateDB dbm.DB, state State, evidence types.Evidence) error {
	height := state.LastBlockHeight

	evidenceAge := height - evidence.Height()
	maxAge := state.ConsensusParams.Evidence.MaxAge
	if evidenceAge > maxAge {
		return fmt.Errorf("Evidence from height %d is too old. Min height is %d",
			evidence.Height(), height-maxAge)
	}

	valset, err := LoadValidators(stateDB, evidence.Height())
	if err != nil {
		// TODO: if err is just that we cant find it cuz we pruned, ignore.
		// TODO: if its actually bad evidence, punish peer
		return err
	}

	// The address must have been an active validator at the height.
	// NOTE: we will ignore evidence from H if the key was not a validator
	// at H, even if it is a validator at some nearby H'
	// XXX: this makes lite-client bisection as is unsafe
	// See https://github.com/tendermint/tendermint/issues/3244
	ev := evidence
	height, addr := ev.Height(), ev.Address()
	_, val := valset.GetByAddress(addr)
	if val == nil {
		return fmt.Errorf("Address %X was not a validator at height %d", addr, height)
	}

	if err := evidence.Verify(state.ChainID, val.PubKey); err != nil {
		return err
	}

	return nil
}<|MERGE_RESOLUTION|>--- conflicted
+++ resolved
@@ -13,11 +13,7 @@
 //-----------------------------------------------------
 // Validate block
 
-<<<<<<< HEAD
-func validateBlock(stateDB dbm.DB, state State, block *types.Block, withAppStat bool) error {
-=======
-func validateBlock(evidencePool EvidencePool, stateDB dbm.DB, state State, block *types.Block) error {
->>>>>>> e0f89364
+func validateBlock(evidencePool EvidencePool, stateDB dbm.DB, state State, block *types.Block, withAppStat bool) error {
 	// Validate internal consistency.
 	if err := block.ValidateBasic(); err != nil {
 		return err
