package types

import (
	"fmt"
	"io"

	abci "github.com/tendermint/tendermint/abci/types"
	cmn "github.com/tendermint/tendermint/libs/common"
	dbm "github.com/tendermint/tendermint/libs/db"
)

// NOTE: These are implemented in cosmos-sdk/store.

// PruningStrategy specfies how old states will be deleted over time
type PruningStrategy interface {
<<<<<<< HEAD
	Prune(version, latestVersion int64) bool
}

// PruneSyncable means only those states not needed for state syncing will be deleted (keeps last 100 + every 10000th)
=======
	ShouldPrune(version, latestVersion int64) bool
}

// PruneSyncable defines the frequency (how many) of states would be saved,
// while all the others are not needed for state syncing and would be deleted.
>>>>>>> 395855f4
type PruneSyncable struct {
	// How many old versions we hold onto.
	// A value of 0 means keep no recent states.
	NumRecent int64

	// This is the distance between state-sync waypoint states to be stored.
	// See https://github.com/tendermint/tendermint/issues/828
	// A value of 1 means store every state.
	// A value of 0 means store no waypoints. (node cannot assist in state-sync)
	// By default this value should be set the same across all nodes,
	// so that nodes can know the waypoints their peers store.
	StoreEvery int64
}

<<<<<<< HEAD
func (strategy PruneSyncable) Prune(version, latestVersion int64) bool {
=======
func (strategy PruneSyncable) ShouldPrune(version, latestVersion int64) bool {
>>>>>>> 395855f4
	return (latestVersion-version > strategy.NumRecent) && (version%strategy.StoreEvery != 0)
}

// PruneEverything means all saved states will be deleted, storing only the current state
type PruneEverything struct{}

<<<<<<< HEAD
func (strategy PruneEverything) Prune(version, latestVersion int64) bool {
=======
func (strategy PruneEverything) ShouldPrune(version, latestVersion int64) bool {
>>>>>>> 395855f4
	return true
}

// PruneNothing means all historic states will be saved, nothing will be deleted
type PruneNothing struct{}

<<<<<<< HEAD
func (strategy PruneNothing) Prune(version, latestVersion int64) bool {
=======
func (strategy PruneNothing) ShouldPrune(version, latestVersion int64) bool {
>>>>>>> 395855f4
	return false
}

type Store interface { //nolint
	GetStoreType() StoreType
	CacheWrapper
}

// something that can persist to disk
type Committer interface {
	Commit() CommitID
	CommitAt(version int64) CommitID
	LastCommitID() CommitID
	SetPruning(PruningStrategy)
}

// Stores of MultiStore must implement CommitStore.
type CommitStore interface {
	Committer
	Store
}

// Queryable allows a Store to expose internal state to the abci.Query
// interface. Multistore can route requests to the proper Store.
//
// This is an optional, but useful extension to any CommitStore
type Queryable interface {
	Query(abci.RequestQuery) abci.ResponseQuery
}

//----------------------------------------
// MultiStore

type MultiStore interface { //nolint
	Store

	// Cache wrap MultiStore.
	// NOTE: Caller should probably not call .Write() on each, but
	// call CacheMultiStore.Write().
	CacheMultiStore() CacheMultiStore

	// Convenience for fetching substores.
	GetStore(StoreKey) Store
	GetKVStore(StoreKey) KVStore

	// TracingEnabled returns if tracing is enabled for the MultiStore.
	TracingEnabled() bool

	// WithTracer sets the tracer for the MultiStore that the underlying
	// stores will utilize to trace operations. A MultiStore is returned.
	WithTracer(w io.Writer) MultiStore

	// WithTracingContext sets the tracing context for a MultiStore. It is
	// implied that the caller should update the context when necessary between
	// tracing operations. A MultiStore is returned.
	WithTracingContext(TraceContext) MultiStore

	// ResetTraceContext resets the current tracing context.
	ResetTraceContext() MultiStore
}

// From MultiStore.CacheMultiStore()....
type CacheMultiStore interface {
	MultiStore
	Write() // Writes operations to underlying KVStore
}

// A non-cache MultiStore.
type CommitMultiStore interface {
	Committer
	MultiStore

	// Mount a store of type using the given db.
	// If db == nil, the new store will use the CommitMultiStore db.
	MountStoreWithDB(key StoreKey, typ StoreType, db dbm.DB)

	// Panics on a nil key.
	GetCommitStore(key StoreKey) CommitStore

	// Panics on a nil key.
	GetCommitKVStore(key StoreKey) CommitKVStore

	// Load the latest persisted version.  Called once after all
	// calls to Mount*Store() are complete.
	LoadLatestVersion() error

	// Load a specific persisted version.  When you load an old
	// version, or when the last commit attempt didn't complete,
	// the next commit after loading must be idempotent (return the
	// same commit id).  Otherwise the behavior is undefined.
	LoadVersion(ver int64) error
}

//---------subsp-------------------------------
// KVStore

// KVStore is a simple interface to get/set data
type KVStore interface {
	Store

	// Get returns nil iff key doesn't exist. Panics on nil key.
	Get(key []byte) []byte

	// Has checks if a key exists. Panics on nil key.
	Has(key []byte) bool

	// Set sets the key. Panics on nil key.
	Set(key, value []byte)

	// Delete deletes the key. Panics on nil key.
	Delete(key []byte)

	// Iterator over a domain of keys in ascending order. End is exclusive.
	// Start must be less than end, or the Iterator is invalid.
	// Iterator must be closed by caller.
	// To iterate over entire domain, use store.Iterator(nil, nil)
	// CONTRACT: No writes may happen within a domain while an iterator exists over it.
	Iterator(start, end []byte) Iterator

	// Iterator over a domain of keys in descending order. End is exclusive.
	// Start must be greater than end, or the Iterator is invalid.
	// Iterator must be closed by caller.
	// CONTRACT: No writes may happen within a domain while an iterator exists over it.
	ReverseIterator(start, end []byte) Iterator

	// TODO Not yet implemented.
	// CreateSubKVStore(key *storeKey) (KVStore, error)

	// TODO Not yet implemented.
	// GetSubKVStore(key *storeKey) KVStore

	// Prefix applied keys with the argument
	// CONTRACT: when Prefix is called on a KVStore more than once,
	// the concatanation of the prefixes is applied
	Prefix(prefix []byte) KVStore
}

// Alias iterator to db's Iterator for convenience.
type Iterator = dbm.Iterator

// Iterator over all the keys with a certain prefix in ascending order
func KVStorePrefixIterator(kvs KVStore, prefix []byte) Iterator {
	return kvs.Iterator(prefix, PrefixEndBytes(prefix))
}

// Iterator over all the keys with a certain prefix in descending order.
func KVStoreReversePrefixIterator(kvs KVStore, prefix []byte) Iterator {
	return kvs.ReverseIterator(prefix, PrefixEndBytes(prefix))
}

// CacheKVStore cache-wraps a KVStore.  After calling .Write() on
// the CacheKVStore, all previously created CacheKVStores on the
// object expire.
type CacheKVStore interface {
	KVStore

	// Writes operations to underlying KVStore
	Write()
}

// Stores of MultiStore must implement CommitStore.
type CommitKVStore interface {
	Committer
	KVStore
}

//----------------------------------------
// CacheWrap

// CacheWrap makes the most appropriate cache-wrap. For example,
// IAVLStore.CacheWrap() returns a CacheKVStore. CacheWrap should not return
// a Committer, since Commit cache-wraps make no sense. It can return KVStore,
// HeapStore, SpaceStore, etc.
type CacheWrap interface {
	// Write syncs with the underlying store.
	Write()

	// CacheWrap recursively wraps again.
	CacheWrap() CacheWrap

	// CacheWrapWithTrace recursively wraps again with tracing enabled.
	CacheWrapWithTrace(w io.Writer, tc TraceContext) CacheWrap
}

type CacheWrapper interface { //nolint
	// CacheWrap cache wraps.
	CacheWrap() CacheWrap

	// CacheWrapWithTrace cache wraps with tracing enabled.
	CacheWrapWithTrace(w io.Writer, tc TraceContext) CacheWrap
}

//----------------------------------------
// CommitID

// CommitID contains the tree version number and its merkle root.
type CommitID struct {
	Version int64
	Hash    []byte
}

func (cid CommitID) IsZero() bool { //nolint
	return cid.Version == 0 && len(cid.Hash) == 0
}

func (cid CommitID) String() string {
	return fmt.Sprintf("CommitID{%v:%X}", cid.Hash, cid.Version)
}

//----------------------------------------
// Store types

// kind of store
type StoreType int

const (
	//nolint
	StoreTypeMulti StoreType = iota
	StoreTypeDB
	StoreTypeIAVL
	StoreTypeTransient
)

//----------------------------------------
// Keys for accessing substores

// StoreKey is a key used to index stores in a MultiStore.
type StoreKey interface {
	Name() string
	String() string
}

// KVStoreKey is used for accessing substores.
// Only the pointer value should ever be used - it functions as a capabilities key.
type KVStoreKey struct {
	name string
}

// NewKVStoreKey returns a new pointer to a KVStoreKey.
// Use a pointer so keys don't collide.
func NewKVStoreKey(name string) *KVStoreKey {
	return &KVStoreKey{
		name: name,
	}
}

func (key *KVStoreKey) Name() string {
	return key.name
}

func (key *KVStoreKey) String() string {
	return fmt.Sprintf("KVStoreKey{%p, %s}", key, key.name)
}

// PrefixEndBytes returns the []byte that would end a
// range query for all []byte with a certain prefix
// Deals with last byte of prefix being FF without overflowing
func PrefixEndBytes(prefix []byte) []byte {
	if prefix == nil {
		return nil
	}

	end := make([]byte, len(prefix))
	copy(end, prefix)

	for {
		if end[len(end)-1] != byte(255) {
			end[len(end)-1]++
			break
		} else {
			end = end[:len(end)-1]
			if len(end) == 0 {
				end = nil
				break
			}
		}
	}
	return end
}

// InclusiveEndBytes returns the []byte that would end a
// range query such that the input would be included
func InclusiveEndBytes(inclusiveBytes []byte) (exclusiveBytes []byte) {
	exclusiveBytes = append(inclusiveBytes, byte(0x00))
	return exclusiveBytes
}

// TransientStoreKey is used for indexing transient stores in a MultiStore
type TransientStoreKey struct {
	name string
}

// Constructs new TransientStoreKey
// Must return a pointer according to the ocap principle
func NewTransientStoreKey(name string) *TransientStoreKey {
	return &TransientStoreKey{
		name: name,
	}
}

// Implements StoreKey
func (key *TransientStoreKey) Name() string {
	return key.name
}

// Implements StoreKey
func (key *TransientStoreKey) String() string {
	return fmt.Sprintf("TransientStoreKey{%p, %s}", key, key.name)
}

//----------------------------------------

// key-value result for iterator queries
type KVPair cmn.KVPair

//----------------------------------------

// TraceContext contains TraceKVStore context data. It will be written with
// every trace operation.
type TraceContext map[string]interface{}<|MERGE_RESOLUTION|>--- conflicted
+++ resolved
@@ -13,18 +13,11 @@
 
 // PruningStrategy specfies how old states will be deleted over time
 type PruningStrategy interface {
-<<<<<<< HEAD
-	Prune(version, latestVersion int64) bool
-}
-
-// PruneSyncable means only those states not needed for state syncing will be deleted (keeps last 100 + every 10000th)
-=======
 	ShouldPrune(version, latestVersion int64) bool
 }
 
 // PruneSyncable defines the frequency (how many) of states would be saved,
 // while all the others are not needed for state syncing and would be deleted.
->>>>>>> 395855f4
 type PruneSyncable struct {
 	// How many old versions we hold onto.
 	// A value of 0 means keep no recent states.
@@ -39,33 +32,21 @@
 	StoreEvery int64
 }
 
-<<<<<<< HEAD
-func (strategy PruneSyncable) Prune(version, latestVersion int64) bool {
-=======
 func (strategy PruneSyncable) ShouldPrune(version, latestVersion int64) bool {
->>>>>>> 395855f4
 	return (latestVersion-version > strategy.NumRecent) && (version%strategy.StoreEvery != 0)
 }
 
 // PruneEverything means all saved states will be deleted, storing only the current state
 type PruneEverything struct{}
 
-<<<<<<< HEAD
-func (strategy PruneEverything) Prune(version, latestVersion int64) bool {
-=======
 func (strategy PruneEverything) ShouldPrune(version, latestVersion int64) bool {
->>>>>>> 395855f4
 	return true
 }
 
 // PruneNothing means all historic states will be saved, nothing will be deleted
 type PruneNothing struct{}
 
-<<<<<<< HEAD
-func (strategy PruneNothing) Prune(version, latestVersion int64) bool {
-=======
 func (strategy PruneNothing) ShouldPrune(version, latestVersion int64) bool {
->>>>>>> 395855f4
 	return false
 }
 
